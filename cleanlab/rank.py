--- conflicted
+++ resolved
@@ -554,17 +554,10 @@
     return label_quality_scores
 
 
-<<<<<<< HEAD
 def get_outlier_scores(
     features: np.ndarray, knn: NearestNeighbors = None, k: int = 10
 ) -> np.ndarray:
     """Returns the KNN distance outlier score for each example.
-=======
-def get_knn_distance_ood_scores(
-    features: np.ndarray, nbrs: NearestNeighbors, k: int = None
-) -> np.ndarray:
-    """Returns the KNN distance out-of-distribution (OOD) score for each datapoint.
->>>>>>> 0705ff2d
 
     Returns an outlier score for each example based on its feature values, where higher scores indicate examples more
     likely to be outliers. The score is based on the average distance between the example and its

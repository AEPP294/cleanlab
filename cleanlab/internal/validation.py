# Copyright (C) 2017-2022  Cleanlab Inc.
# This file is part of cleanlab.
#
# cleanlab is free software: you can redistribute it and/or modify
# it under the terms of the GNU Affero General Public License as published
# by the Free Software Foundation, either version 3 of the License, or
# (at your option) any later version.
#
# cleanlab is distributed in the hope that it will be useful,
# but WITHOUT ANY WARRANTY; without even the implied warranty of
# MERCHANTABILITY or FITNESS FOR A PARTICULAR PURPOSE.  See the
# GNU Affero General Public License for more details.
#
# You should have received a copy of the GNU Affero General Public License
# along with cleanlab.  If not, see <https://www.gnu.org/licenses/>.

"""
Checks to ensure valid inputs for various methods.
"""

from cleanlab.typing import LabelLike, DatasetLike
from typing import Any, List, Optional, Union
import warnings
import numpy as np
import pandas as pd


def assert_valid_inputs(
    X: DatasetLike,
    y: LabelLike,
    pred_probs: Optional[np.ndarray] = None,
    multi_label: bool = False,
    allow_missing_classes: bool = True,
    allow_one_class: bool = False,
) -> None:
    """Checks that ``X``, ``labels``, ``pred_probs`` are correctly formatted."""
    if not isinstance(y, (list, np.ndarray, np.generic, pd.Series, pd.DataFrame)):
        raise TypeError("labels should be a numpy array or pandas Series.")
    if not multi_label:
        y = labels_to_array(y)
        assert_valid_class_labels(
            y=y, allow_missing_classes=allow_missing_classes, allow_one_class=allow_one_class
        )

    allow_empty_X = True
    if pred_probs is None:
        allow_empty_X = False
    try:
        import tensorflow

        if isinstance(X, tensorflow.data.Dataset):
            allow_empty_X = True  # length of X may differ due to batch-size used in tf Dataset, so don't check it
    except Exception:
        pass

    if not allow_empty_X:
        assert_nonempty_input(X)
        try:
            num_examples = len(X)
            len_supported = True
        except:
            len_supported = False
        if not len_supported:
            try:
                num_examples = X.shape[0]
                shape_supported = True
            except:
                shape_supported = False
        if (not len_supported) and (not shape_supported):
            raise TypeError("Data features X must support either: len(X) or X.shape[0]")

        if num_examples != len(y):
            raise ValueError(
                f"X and labels must be same length, but X is length {num_examples} and labels is length {len(y)}."
            )

        assert_indexing_works(X, length_X=num_examples)

    if pred_probs is not None:
        if not isinstance(pred_probs, (np.ndarray, np.generic)):
            raise TypeError("pred_probs must be a numpy array.")
        if len(pred_probs) != len(y):
            raise ValueError("pred_probs and labels must have same length.")
        if len(pred_probs.shape) != 2:
            raise ValueError("pred_probs array must have shape: num_examples x num_classes.")
        if not multi_label:
            assert isinstance(y, np.ndarray)
            highest_class = max(y) + 1
        else:
            assert isinstance(y, list)
            assert all(isinstance(y_i, list) for y_i in y)
            highest_class = max([max(y_i) for y_i in y if len(y_i) != 0]) + 1
        if pred_probs.shape[1] < highest_class:
            raise ValueError(
                f"pred_probs must have at least {highest_class} columns, based on the largest class index which appears in labels."
            )
        # Check for valid probabilities.
        if (np.min(pred_probs) < 0) or (np.max(pred_probs) > 1):
            raise ValueError("Values in pred_probs must be between 0 and 1.")
        if X is not None:
            warnings.warn("When X and pred_probs are both provided, the former may be ignored.")


def assert_valid_class_labels(
<<<<<<< HEAD
    y: np.ndarray[Any],
    allow_missing_classes: bool = False,
=======
    y: np.ndarray,
    allow_missing_classes: bool = True,
    allow_one_class: bool = False,
>>>>>>> 7b1946e7
) -> None:
    """Checks that ``labels`` is properly formatted, i.e. a 1D numpy array where labels are zero-based
    integers (not multi-label).
    """
    if y.ndim != 1:
        raise ValueError("Labels must be 1D numpy array.")
    if any([isinstance(label, str) for label in y]):
        raise ValueError(
            "Labels cannot be strings, they must be zero-indexed integers corresponding to class indices."
        )
    if not np.equal(np.mod(y, 1), 0).all():  # check that labels are integers
        raise ValueError("Labels must be zero-indexed integers corresponding to class indices.")
    if min(y) < 0:
        raise ValueError("Labels must be positive integers corresponding to class indices.")

    unique_classes = np.unique(y)
    if (not allow_one_class) and (len(unique_classes) < 2):
        raise ValueError("Labels must contain at least 2 classes.")

    if not allow_missing_classes:
        if (unique_classes != np.arange(len(unique_classes))).any():
            msg = "cleanlab requires zero-indexed integer labels (0,1,2,..,K-1), but in "
            msg += "your case: np.unique(labels) = {}. ".format(str(unique_classes))
            msg += "Every class in (0,1,2,..,K-1) must be present in labels as well."
            raise TypeError(msg)


def assert_nonempty_input(X: Any) -> None:
    """Ensures input is not None."""
    if X is None:
        raise ValueError("Data features X cannot be None. Currently X is None.")


def assert_indexing_works(
    X: DatasetLike, idx: Optional[List[int]] = None, length_X: Optional[int] = None
) -> None:
    """Ensures we can do list-based indexing into ``X`` and ``y``.
    ``length_X`` is an optional argument since sparse matrix ``X``
    does not support: ``len(X)`` and we want this method to work for sparse ``X``
    (in addition to many other types of ``X``).
    """
    if idx is None:
        if length_X is None:
            length_X = 2  # pragma: no cover

        idx = [0, length_X - 1]

    is_indexed = False
    try:
        if isinstance(X, (pd.DataFrame, pd.Series)):
            _ = X.iloc[idx]  # type: ignore[call-overload]
            is_indexed = True
    except Exception:
        pass
    if not is_indexed:
        try:  # check if X is pytorch Dataset object using lazy import
            import torch

<<<<<<< HEAD
            if isinstance(X, torch.utils.data.Dataset):  # special indexing for pytorch Dataset
                _ = torch.utils.data.Subset(X, idx)
=======
            if isinstance(X, torch.utils.data.Dataset):  # indexing for pytorch Dataset
                _ = torch.utils.data.Subset(X, idx)  # type: ignore[call-overload]
>>>>>>> 7b1946e7
                is_indexed = True
        except Exception:
            pass
    if not is_indexed:
        try:  # check if X is tensorflow Dataset object using lazy import
            import tensorflow as tf

            if isinstance(X, tf.data.Dataset):
                is_indexed = True  # skip check for tensorflow Dataset (too expensive)
        except Exception:
            pass
    if not is_indexed:
        try:
            _ = X[idx]
        except Exception:
            msg = (
                "Data features X must support list-based indexing; i.e. one of these must work: \n"
            )
            msg += "1)  X[index_list] where say index_list = [0,1,3,10], or \n"
            msg += "2)  X.iloc[index_list] if X is pandas DataFrame."
            raise TypeError(msg)


def labels_to_array(y: Union[LabelLike, np.generic]) -> np.ndarray[Any]:
    """Converts different types of label objects to 1D numpy array and checks their validity.

    Parameters
    ----------
    y : Union[LabelLike, np.generic]
        Labels to convert to 1D numpy array. Can be a list, numpy array, pandas Series, or pandas DataFrame.

    Returns
    -------
    labels_array : np.ndarray
        1D numpy array of labels.
    """
    if isinstance(y, pd.Series):
        y_series: np.ndarray[Any] = y.to_numpy()
        return y_series
    elif isinstance(y, pd.DataFrame):
        y_arr = y.values
        assert isinstance(y_arr, np.ndarray)
        if y_arr.shape[1] != 1:
            raise ValueError("labels must be one dimensional.")
        return y_arr.flatten()
    else:  # y is list, np.ndarray, or some other tuple-like object
        try:
            return np.asarray(y)
        except:
            raise ValueError(
                "List of labels must be convertable to 1D numpy array via: np.ndarray(labels)."
<<<<<<< HEAD
            )


def assert_valid_inputs_multiannotator(
    labels_multiannotator: pd.DataFrame,
    pred_probs: Optional[np.ndarray[Any]] = None,
) -> None:
    """Validate multi-annotator labels"""
    # Raise error if number of classes in labels_multiannoator does not match number of classes in pred_probs
    if pred_probs is not None:
        num_classes = get_num_classes(pred_probs=pred_probs)
        unique_ma_labels = np.unique(labels_multiannotator.replace({pd.NA: np.NaN}).astype(float))
        unique_ma_labels = unique_ma_labels[~np.isnan(unique_ma_labels)]
        if num_classes != len(unique_ma_labels):
            raise ValueError(
                """The number of unique classes in labels_multiannotator do not match the number of classes in pred_probs.
                Perhaps some rarely-annotated classes were lost while establishing consensus labels used to train your classifier."""
            )

    # Raise error if labels_multiannotator has NaN rows
    if labels_multiannotator.isna().all(axis=1).any():
        raise ValueError("labels_multiannotator cannot have rows with all NaN.")

    # Raise error if labels_multiannotator has NaN columns
    if labels_multiannotator.isna().all().any():
        nan_columns = list(
            labels_multiannotator.columns[labels_multiannotator.isna().all() == True]
        )
        raise ValueError(
            f"""labels_multiannotator cannot have columns with all NaN.
            Annotators {nan_columns} did not label any examples."""
        )

    # Raise error if labels_multiannotator has <= 1 column
    if len(labels_multiannotator.columns) <= 1:
        raise ValueError(
            """labels_multiannotator must have more than one column. 
            If there is only one annotator, use cleanlab.rank.get_label_quality_scores instead"""
        )

    # Raise error if labels_multiannotator only has 1 label per example
    if labels_multiannotator.apply(lambda s: len(s.dropna()) == 1, axis=1).all():
        raise ValueError(
            """Each example only has one label, collapse the labels into a 1-D array and use
            cleanlab.rank.get_label_quality_scores instead"""
        )

    # Raise warning if no examples with 2 or more annotators agree
    # TODO: might shift this later in the code to avoid extra compute
    if labels_multiannotator.apply(
        lambda s: np.array_equal(s.dropna().unique(), s.dropna()), axis=1
    ).all():
        warnings.warn("Annotators do not agree on any example. Check input data.")
=======
            )
>>>>>>> 7b1946e7
<|MERGE_RESOLUTION|>--- conflicted
+++ resolved
@@ -102,14 +102,9 @@
 
 
 def assert_valid_class_labels(
-<<<<<<< HEAD
     y: np.ndarray[Any],
-    allow_missing_classes: bool = False,
-=======
-    y: np.ndarray,
     allow_missing_classes: bool = True,
     allow_one_class: bool = False,
->>>>>>> 7b1946e7
 ) -> None:
     """Checks that ``labels`` is properly formatted, i.e. a 1D numpy array where labels are zero-based
     integers (not multi-label).
@@ -168,13 +163,9 @@
         try:  # check if X is pytorch Dataset object using lazy import
             import torch
 
-<<<<<<< HEAD
             if isinstance(X, torch.utils.data.Dataset):  # special indexing for pytorch Dataset
                 _ = torch.utils.data.Subset(X, idx)
-=======
-            if isinstance(X, torch.utils.data.Dataset):  # indexing for pytorch Dataset
-                _ = torch.utils.data.Subset(X, idx)  # type: ignore[call-overload]
->>>>>>> 7b1946e7
+
                 is_indexed = True
         except Exception:
             pass
@@ -226,60 +217,4 @@
         except:
             raise ValueError(
                 "List of labels must be convertable to 1D numpy array via: np.ndarray(labels)."
-<<<<<<< HEAD
-            )
-
-
-def assert_valid_inputs_multiannotator(
-    labels_multiannotator: pd.DataFrame,
-    pred_probs: Optional[np.ndarray[Any]] = None,
-) -> None:
-    """Validate multi-annotator labels"""
-    # Raise error if number of classes in labels_multiannoator does not match number of classes in pred_probs
-    if pred_probs is not None:
-        num_classes = get_num_classes(pred_probs=pred_probs)
-        unique_ma_labels = np.unique(labels_multiannotator.replace({pd.NA: np.NaN}).astype(float))
-        unique_ma_labels = unique_ma_labels[~np.isnan(unique_ma_labels)]
-        if num_classes != len(unique_ma_labels):
-            raise ValueError(
-                """The number of unique classes in labels_multiannotator do not match the number of classes in pred_probs.
-                Perhaps some rarely-annotated classes were lost while establishing consensus labels used to train your classifier."""
-            )
-
-    # Raise error if labels_multiannotator has NaN rows
-    if labels_multiannotator.isna().all(axis=1).any():
-        raise ValueError("labels_multiannotator cannot have rows with all NaN.")
-
-    # Raise error if labels_multiannotator has NaN columns
-    if labels_multiannotator.isna().all().any():
-        nan_columns = list(
-            labels_multiannotator.columns[labels_multiannotator.isna().all() == True]
-        )
-        raise ValueError(
-            f"""labels_multiannotator cannot have columns with all NaN.
-            Annotators {nan_columns} did not label any examples."""
-        )
-
-    # Raise error if labels_multiannotator has <= 1 column
-    if len(labels_multiannotator.columns) <= 1:
-        raise ValueError(
-            """labels_multiannotator must have more than one column. 
-            If there is only one annotator, use cleanlab.rank.get_label_quality_scores instead"""
-        )
-
-    # Raise error if labels_multiannotator only has 1 label per example
-    if labels_multiannotator.apply(lambda s: len(s.dropna()) == 1, axis=1).all():
-        raise ValueError(
-            """Each example only has one label, collapse the labels into a 1-D array and use
-            cleanlab.rank.get_label_quality_scores instead"""
-        )
-
-    # Raise warning if no examples with 2 or more annotators agree
-    # TODO: might shift this later in the code to avoid extra compute
-    if labels_multiannotator.apply(
-        lambda s: np.array_equal(s.dropna().unique(), s.dropna()), axis=1
-    ).all():
-        warnings.warn("Annotators do not agree on any example. Check input data.")
-=======
-            )
->>>>>>> 7b1946e7
+            )
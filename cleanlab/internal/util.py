# Copyright (C) 2017-2022  Cleanlab Inc.
# This file is part of cleanlab.
#
# cleanlab is free software: you can redistribute it and/or modify
# it under the terms of the GNU Affero General Public License as published
# by the Free Software Foundation, either version 3 of the License, or
# (at your option) any later version.
#
# cleanlab is distributed in the hope that it will be useful,
# but WITHOUT ANY WARRANTY; without even the implied warranty of
# MERCHANTABILITY or FITNESS FOR A PARTICULAR PURPOSE.  See the
# GNU Affero General Public License for more details.
#
# You should have received a copy of the GNU Affero General Public License
# along with cleanlab.  If not, see <https://www.gnu.org/licenses/>.

"""
Ancillary helper methods used internally throughout this package; mostly related to Confident Learning algorithms.
"""

import warnings
import numpy as np
import pandas as pd
from typing import Union, Tuple

from cleanlab.typing import DatasetLike, LabelLike
from cleanlab.internal.validation import labels_to_array


TINY_VALUE = 1e-100


def remove_noise_from_class(noise_matrix, class_without_noise) -> np.ndarray[Any]:
    """A helper function in the setting of PU learning.
    Sets all P(label=class_without_noise|true_label=any_other_class) = 0
    in noise_matrix for pulearning setting, where we have
    generalized the positive class in PU learning to be any
    class of choosing, denoted by class_without_noise.

    Parameters
    ----------
    noise_matrix : np.ndarray of shape (K, K), K = number of classes
        A conditional probability matrix of the form P(label=k_s|true_label=k_y) containing
        the fraction of examples in every class, labeled as every other class.
        Assumes columns of noise_matrix sum to 1.

    class_without_noise : int
        Integer value of the class that has no noise. Traditionally,
        this is 1 (positive) for PU learning."""

    # Number of classes
    K = len(noise_matrix)

    cwn = class_without_noise
    x = np.copy(noise_matrix)

    # Set P( labels = cwn | y != cwn) = 0 (no noise)
    x[cwn, [i for i in range(K) if i != cwn]] = 0.0

    # Normalize columns by increasing diagonal terms
    # Ensures noise_matrix is a valid probability matrix
    for i in range(K):
        x[i][i] = 1 - float(np.sum(x[:, i]) - x[i][i])

    return x


def clip_noise_rates(noise_matrix) -> np.ndarray[Any]:
    """Clip all noise rates to proper range [0,1), but
    do not modify the diagonal terms because they are not
    noise rates.

    ASSUMES noise_matrix columns sum to 1.

    Parameters
    ----------
    noise_matrix : np.ndarray of shape (K, K), K = number of classes
        A conditional probability matrix containing the fraction of
        examples in every class, labeled as every other class.
        Diagonal terms are not noise rates, but are consistency P(label=k|true_label=k)
        Assumes columns of noise_matrix sum to 1"""

    def clip_noise_rate_range(noise_rate) -> float:
        """Clip noise rate P(label=k'|true_label=k) or P(true_label=k|label=k')
        into proper range [0,1)"""
        return min(max(noise_rate, 0.0), 0.9999)

    # Vectorize clip_noise_rate_range for efficiency with np.ndarrays.
    vectorized_clip = np.vectorize(clip_noise_rate_range)

    # Preserve because diagonal entries are not noise rates.
    diagonal = np.diagonal(noise_matrix)

    # Clip all noise rates (efficiently).
    noise_matrix = vectorized_clip(noise_matrix)

    # Put unmodified diagonal back.
    np.fill_diagonal(noise_matrix, diagonal)

    # Re-normalized noise_matrix so that columns sum to one.
    noise_matrix = noise_matrix / np.clip(noise_matrix.sum(axis=0), a_min=TINY_VALUE, a_max=None)
    return noise_matrix


def clip_values(x, low=0.0, high=1.0, new_sum=None) -> np.ndarray[Any]:
    """Clip all values in p to range [low,high].
    Preserves sum of x.

    Parameters
    ----------
    x : np.ndarray
        An array / list of values to be clipped.

    low : float
        values in x greater than 'low' are clipped to this value

    high : float
        values in x greater than 'high' are clipped to this value

    new_sum : float
        normalizes x after clipping to sum to new_sum

    Returns
    -------
    x : np.ndarray
        A list of clipped values, summing to the same sum as x."""

    def clip_range(a, low=low, high=high):
        """Clip a into range [low,high]"""
        return min(max(a, low), high)

    vectorized_clip = np.vectorize(
        clip_range
    )  # Vectorize clip_range for efficiency with np.ndarrays
    prev_sum = sum(x) if new_sum is None else new_sum  # Store previous sum
    x = vectorized_clip(x)  # Clip all values (efficiently)
    x = (
        x * prev_sum / np.clip(float(sum(x)), a_min=TINY_VALUE, a_max=None)
    )  # Re-normalized values to sum to previous sum
    return x


def value_counts(x, *, num_classes=None, multi_label=False) -> np.ndarray:
    """Returns an np.ndarray of shape (K, 1), with the
    value counts for every unique item in the labels list/array,
    where K is the number of unique entries in labels.

    Works for both single-labeled and multi-labeled data.

    Parameters
    ----------
    x : list or np.ndarray (one dimensional)
        A list of discrete objects, like lists or strings, for
        example, class labels 'y' when training a classifier.
        e.g. ["dog","dog","cat"] or [1,2,0,1,1,0,2]

    num_classes : int (default: None)
        Setting this fills the value counts for missing classes with zeros.
        For example, if x = [0, 0, 1, 1, 3] then setting ``num_classes=5`` returns
        [2, 2, 0, 1, 0] whereas setting ``num_classes=None`` would return [2, 2, 1]. This assumes
        your labels come from the set [0, 1,... num_classes=1] even if some classes are missing.

    multi_label : bool, optional
      If ``True``, labels should be an iterable (e.g. list) of iterables, containing a
      list of labels for each example, instead of just a single label.
      Assumes all classes in pred_probs.shape[1] are represented in labels.
      The multi-label setting supports classification tasks where an example has 1 or more labels.
      Example of a multi-labeled `labels` input: ``[[0,1], [1], [0,2], [0,1,2], [0], [1], ...]``.
      The major difference in how this is calibrated versus single-label is that
      the total number of errors considered is based on the number of labels,
      not the number of examples. So, the calibrated `confident_joint` will sum
      to the number of total labels."""

    # Efficient method if x is pd.Series, np.ndarray, or list
    if multi_label:
        x = [z for lst in x for z in lst]  # Flatten
    unique_classes, counts = np.unique(x, return_counts=True)
    if num_classes is None or num_classes == len(unique_classes):
        return counts
    # Else, there are missing classes
    if num_classes <= max(unique_classes):
        raise ValueError(f"Required: num_classes > max(x), but {num_classes} <= {max(x)}.")
    # Add zero counts for all missing classes in [0, 1,..., num_classes-1]
    # multi_label=False regardless because x was flattened.
    missing_classes = get_missing_classes(x, num_classes=num_classes, multi_label=False)
    missing_counts = [(z, 0) for z in missing_classes]
    # Return counts with zeros for all missing classes.
    return np.array(list(zip(*sorted(list(zip(unique_classes, counts)) + missing_counts)))[1])


def value_counts_fill_missing_classes(x, num_classes, *, multi_label=False) -> np.ndarray:
    """Same as ``internal.util.value_counts`` but requires that num_classes is provided and
    always fills missing classes with zero counts.

    See ``internal.util.value_counts`` for parameter docstrings."""

    return value_counts(x, num_classes=num_classes, multi_label=multi_label)


def get_missing_classes(labels, *, pred_probs=None, num_classes=None, multi_label=False):
    """Find which classes are present in ``pred_probs`` but not present in ``labels``.

    See ``count.compute_confident_joint`` for parameter docstrings."""
    if pred_probs is None and num_classes is None:
        raise ValueError("Both pred_probs and num_classes are None. You must provide exactly one.")
    if pred_probs is not None and num_classes is not None:
        raise ValueError("Both pred_probs and num_classes are not None. Only one may be provided.")
    if num_classes is None:
        num_classes = pred_probs.shape[1]
    unique_classes = get_unique_classes(labels, multi_label=multi_label)
    return sorted(set(range(num_classes)).difference(unique_classes))


def round_preserving_sum(iterable) -> np.ndarray[Any]:
    """Rounds an iterable of floats while retaining the original summed value.
    The name of each parameter is required. The type and description of each
    parameter is optional, but should be included if not obvious.

    The while loop in this code was adapted from:
    https://github.com/cgdeboer/iteround

    Parameters
    -----------
    iterable : list<float> or np.ndarray<float>
        An iterable of floats

    Returns
    -------
    list<int> or np.ndarray<int>
        The iterable rounded to int, preserving sum."""

    floats = np.asarray(iterable, dtype=float)
    ints = floats.round()
    orig_sum = np.sum(floats).round()
    int_sum = np.sum(ints).round()
    # Adjust the integers so that they sum to orig_sum
    while abs(int_sum - orig_sum) > 1e-6:
        diff = np.round(orig_sum - int_sum)
        increment = -1 if int(diff < 0.0) else 1
        changes = min(int(abs(diff)), len(iterable))
        # Orders indices by difference. Increments # of changes.
        indices = np.argsort(floats - ints)[::-increment][:changes]
        for i in indices:
            ints[i] = ints[i] + increment
        int_sum = np.sum(ints).round()
    return ints.astype(int)


def round_preserving_row_totals(confident_joint) -> np.ndarray[Any]:
    """Rounds confident_joint cj to type int
    while preserving the totals of reach row.
    Assumes that cj is a 2D np.ndarray of type float.

    Parameters
    ----------
    confident_joint : 2D np.ndarray<float> of shape (K, K)
        See compute_confident_joint docstring for details.

    Returns
    -------
    confident_joint : 2D np.ndarray<int> of shape (K,K)
        Rounded to int while preserving row totals."""

    return np.apply_along_axis(
        func1d=round_preserving_sum,
        axis=1,
        arr=confident_joint,
    ).astype(int)


<<<<<<< HEAD
def int2onehot(labels) -> np.ndarray[Any]:
    """Convert list of lists to a onehot matrix for multi-labels

    Parameters
    ----------
    labels: list of lists of integers
      e.g. [[0,1], [3], [1,2,3], [1], [2]]
      All integers from 0,1,...,K-1 must be represented."""

    from sklearn.preprocessing import MultiLabelBinarizer

    mlb = MultiLabelBinarizer()
    return mlb.fit_transform(labels)


def onehot2int(onehot_matrix) -> list[Any]:
    """Convert a onehot matrix for multi-labels to a list of lists of ints

    Parameters
    ----------
    onehot_matrix: 2D np.ndarray of 0s and 1s
      A one hot encoded matrix representation of multi-labels.

    Returns
    -------
    labels: list of lists of integers
      e.g. [[0,1], [3], [1,2,3], [1], [2]]
      All integers from 0,1,...,K-1 must be represented."""

    return [list(np.where(row == 1)[0]) for row in onehot_matrix]


=======
>>>>>>> 7b1946e7
def estimate_pu_f1(s, prob_s_eq_1) -> float:
    """Computes Claesen's estimate of f1 in the pulearning setting.

    Parameters
    ----------
    s : iterable (list or np.ndarray)
      Binary label (whether each element is labeled or not) in pu learning.

    prob_s_eq_1 : iterable (list or np.ndarray)
      The probability, for each example, whether it has label=1 P(label=1|x)

    Output (float)
    ------
    Claesen's estimate for f1 in the pulearning setting."""

    pred = np.asarray(prob_s_eq_1) >= 0.5
    true_positives = sum((np.asarray(s) == 1) & (np.asarray(pred) == 1))
    all_positives = sum(s)
    recall = true_positives / float(all_positives)
    frac_positive = sum(pred) / float(len(s))
    return recall**2 / (2.0 * frac_positive) if frac_positive != 0 else np.nan


def confusion_matrix(true, pred) -> np.ndarray[Any]:
    """Implements a confusion matrix for true labels
    and predicted labels. true and pred MUST BE the same length
    and have the same distinct set of class labels represented.

    Results are identical (and similar computation time) to:
        "sklearn.metrics.confusion_matrix"

    However, this function avoids the dependency on sklearn.

    Parameters
    ----------
    true : np.ndarray 1d
      Contains labels.
      Assumes true and pred contains the same set of distinct labels.

    pred : np.ndarray 1d
      A discrete vector of noisy labels, i.e. some labels may be erroneous.
      *Format requirements*: for dataset with K classes, labels must be in {0,1,...,K-1}.

    Returns
    -------
    confusion_matrix : np.ndarray (2D)
      matrix of confusion counts with true on rows and pred on columns."""

    assert len(true) == len(pred)
    true_classes = np.unique(true)
    pred_classes = np.unique(pred)
    K_true = len(true_classes)  # Number of classes in true
    K_pred = len(pred_classes)  # Number of classes in pred
    map_true = dict(zip(true_classes, range(K_true)))
    map_pred = dict(zip(pred_classes, range(K_pred)))

    result = np.zeros((K_true, K_pred))
    for i in range(len(true)):
        result[map_true[true[i]]][map_pred[pred[i]]] += 1

    return result


def print_square_matrix(
    matrix,
    left_name="s",
    top_name="y",
    title=" A square matrix",
    short_title="s,y",
    round_places=2,
):
    """Pretty prints a matrix.

    Parameters
    ----------
    matrix : np.ndarray
        the matrix to be printed
    left_name : str
        the name of the variable on the left of the matrix
    top_name : str
        the name of the variable on the top of the matrix
    title : str
        Prints this string above the printed square matrix.
    short_title : str
        A short title (6 characters or fewer) like P(labels|y) or P(labels,y).
    round_places : int
        Number of decimals to show for each matrix value."""

    short_title = short_title[:6]
    K = len(matrix)  # Number of classes
    # Make sure matrix is 2d array
    if len(np.shape(matrix)) == 1:
        matrix = np.array([matrix])
    print()
    print(title, "of shape", matrix.shape)
    print(" " + short_title + "".join(["\t" + top_name + "=" + str(i) for i in range(K)]))
    print("\t---" * K)
    for i in range(K):
        entry = "\t".join([str(z) for z in list(matrix.round(round_places)[i, :])])
        print(left_name + "=" + str(i) + " |\t" + entry)
    print("\tTrace(matrix) =", np.round(np.trace(matrix), round_places))
    print()


def print_noise_matrix(noise_matrix, round_places=2):
    """Pretty prints the noise matrix."""
    # untyped function.
    # print_square_matrix(
    #     noise_matrix,
    #     title=" Noise Matrix (aka Noisy Channel) P(given_label|true_label)",
    #     short_title="p(s|y)",
    #     round_places=round_places,
    # )


def print_inverse_noise_matrix(inverse_noise_matrix, round_places=2):
    """Pretty prints the inverse noise matrix."""
    # untyped function.
    # print_square_matrix(
    #     inverse_noise_matrix,
    #     left_name="y",
    #     top_name="s",
    #     title=" Inverse Noise Matrix P(true_label|given_label)",
    #     short_title="p(y|s)",
    #     round_places=round_places,
    # )


def print_joint_matrix(joint_matrix, round_places=2):
    """Pretty prints the joint label noise matrix."""
    # untyped function.
    # print_square_matrix(
    #     joint_matrix,
    #     title=" Joint Label Noise Distribution Matrix P(given_label, true_label)",
    #     short_title="p(s,y)",
    #     round_places=round_places,
    # )


def compress_int_array(int_array, num_possible_values) -> np.ndarray:
    """Compresses dtype of np.ndarray<int> if num_possible_values is small enough."""
    try:
        compressed_type = None
        if num_possible_values < np.iinfo(np.dtype("int16")).max:
            compressed_type = "int16"
        elif num_possible_values < np.iinfo(np.dtype("int32")).max:  # pragma: no cover
            compressed_type = "int32"  # pragma: no cover
        if compressed_type is not None:
            int_array = int_array.astype(compressed_type)
        return int_array
    except Exception:  # int_array may not even be numpy array, keep as is then
        return int_array


def train_val_split(
    X, labels, train_idx, holdout_idx
) -> Tuple[DatasetLike, DatasetLike, LabelLike, LabelLike]:
    """Splits data into training/validation sets based on given indices"""
    labels_train, labels_holdout = (
        labels[train_idx],
        labels[holdout_idx],
    )  # labels are always np.ndarray
    split_completed = False
    if isinstance(X, (pd.DataFrame, pd.Series)):
        X_train, X_holdout = X.iloc[train_idx], X.iloc[holdout_idx]
        split_completed = True
    if not split_completed:
        try:  # check if X is pytorch Dataset object using lazy import
            import torch

            if isinstance(X, torch.utils.data.Dataset):  # special splitting for pytorch Dataset
                X_train = torch.utils.data.Subset(X, train_idx)
                X_holdout = torch.utils.data.Subset(X, holdout_idx)
                split_completed = True
        except Exception:
            pass
    if not split_completed:
        try:  # check if X is tensorflow Dataset object using lazy import
            import tensorflow

            if isinstance(X, tensorflow.data.Dataset):  # special splitting for tensorflow Dataset
                X_train = extract_indices_tf(X, train_idx, allow_shuffle=True)
                X_holdout = extract_indices_tf(X, holdout_idx, allow_shuffle=False)
                split_completed = True
        except Exception:
            pass
    if not split_completed:
        try:
            X_train, X_holdout = X[train_idx], X[holdout_idx]
        except Exception:
            raise ValueError(
                "Cleanlab cannot split this form of dataset (required for cross-validation). "
                "Try a different data format, "
                "or implement the cross-validation yourself and instead provide out-of-sample `pred_probs`"
            )

    return X_train, X_holdout, labels_train, labels_holdout


def subset_X_y(X, labels, mask) -> Tuple[DatasetLike, LabelLike]:
    """Extracts subset of features/labels where mask is True"""
    labels = subset_labels(labels, mask)
    X = subset_data(X, mask)
    return X, labels


def subset_labels(labels, mask) -> Union[list, np.ndarray, pd.Series]:
    """Extracts subset of labels where mask is True"""
    try:  # filtering labels as if it is array or DataFrame
        return labels[mask]
    except Exception:
        try:  # filtering labels as if it is list
            return [l for idx, l in enumerate(labels) if mask[idx]]
        except Exception:
            raise TypeError("labels must be 1D np.ndarray, list, or pd.Series.")


def subset_data(X, mask) -> DatasetLike:
    """Extracts subset of data examples where mask (np.ndarray) is True"""
    try:
        import torch

        if isinstance(X, torch.utils.data.Dataset):
            mask_idx_list = list(np.nonzero(mask)[0])
            return torch.utils.data.Subset(X, mask_idx_list)
    except Exception:
        pass
    try:
        with warnings.catch_warnings():
            warnings.filterwarnings("ignore")
            import tensorflow

            if isinstance(X, tensorflow.data.Dataset):  # special splitting for tensorflow Dataset
                mask_idx = np.nonzero(mask)[0]
                return extract_indices_tf(X, mask_idx, allow_shuffle=True)
    except Exception:
        pass
    try:
        return X[mask]
    except Exception:
        raise TypeError("Data features X must be subsettable with boolean mask array: X[mask]")


def extract_indices_tf(X, idx, allow_shuffle) -> DatasetLike:
    """Extracts subset of tensorflow dataset corresponding to examples at particular indices.

    Args:
      X : ``tensorflow.data.Dataset``

      idx : array_like of integer indices corresponding to examples to keep in the dataset.
        Returns subset of examples in the dataset X that correspond to these indices.

      allow_shuffle : bool
        Whether or not shuffling of this data is allowed (eg. must turn off shuffling for validation data).

    Note: this code only works on Datasets in which:
    * ``shuffle()`` has been called before ``batch()``,
    * no other order-destroying operation (eg. ``repeat()``) has been applied.

    Indices are extracted from the original version of Dataset (before shuffle was called rather than in shuffled order).
    """
    import tensorflow

    idx = np.asarray(idx)
    idx = np.int64(idx)  # needed for Windows (reconsider if necessary in the future)

    og_batch_size = None
    if hasattr(X, "_batch_size"):
        og_batch_size = int(X._batch_size)
        X = X.unbatch()

    unshuffled_X, buffer_size = unshuffle_tensorflow_dataset(X)
    if unshuffled_X is not None:
        X = unshuffled_X

    # Create index,value pairs in the dataset (adds extra indices that werent there before)
    X = X.enumerate()
    keys_tensor = tensorflow.constant(idx)
    vals_tensor = tensorflow.ones_like(keys_tensor)  # Ones will be casted to True
    table = tensorflow.lookup.StaticHashTable(
        tensorflow.lookup.KeyValueTensorInitializer(keys_tensor, vals_tensor),
        default_value=0,
    )  # If index not in table, return 0

    def hash_table_filter(index, value):
        table_value = table.lookup(index)  # 1 if index in arr, else 0
        index_in_arr = tensorflow.cast(table_value, tensorflow.bool)  # 1 -> True, 0 -> False
        return index_in_arr

    # Filter the dataset, then drop the added indices
    X_subset = X.filter(hash_table_filter).map(lambda idx, value: value)

    if (unshuffled_X is not None) and allow_shuffle:
        X_subset = X_subset.shuffle(buffer_size=buffer_size)

    if og_batch_size is not None:  # reset batch size to original value
        X_subset = X_subset.batch(og_batch_size)

    return X_subset


def unshuffle_tensorflow_dataset(X) -> tuple:
    """Applies iterative inverse transformations to dataset to get version before ShuffleDataset was created.
    If no ShuffleDataset is in the transformation-history of this dataset, returns None.

    Parameters
    ----------
    X : a tensorflow Dataset that may have been created via series of transformations, one being shuffle.

    Returns
    -------
    Tuple (pre_X, buffer_size) where:
      pre_X : Dataset that was previously transformed to get ShuffleDataset (or None),
      buffer_size : int `buffer_size` previously used in ShuffleDataset,
        or ``len(pre_X)`` if buffer_size cannot be determined, or None if no ShuffleDataset found.
    """
    try:
        from tensorflow.python.data.ops.dataset_ops import (  # pylint: disable=no-name-in-module
            ShuffleDataset,
        )

        X_inputs = [X]
        while len(X_inputs) == 1:
            pre_X = X_inputs[0]
            if isinstance(pre_X, ShuffleDataset):
                buffer_size = len(pre_X)
                if hasattr(pre_X, "_buffer_size"):
                    buffer_size = pre_X._buffer_size.numpy()
                X_inputs = (
                    pre_X._inputs()
                )  # get the dataset that was transformed to create the ShuffleDataset
                if len(X_inputs) == 1:
                    return (X_inputs[0], buffer_size)
            X_inputs = pre_X._inputs()  # returns list of input datasets used to create X
    except Exception:
        pass
    return (None, None)


def is_torch_dataset(X) -> bool:
    try:
        import torch

        if isinstance(X, torch.utils.data.Dataset):
            return True
    except Exception:
        pass
    return False  # assumes this cannot be torch dataset if torch cannot be imported


def is_tensorflow_dataset(X) -> bool:
    try:
        import tensorflow

        if isinstance(X, tensorflow.data.Dataset):
            return True
    except Exception:
        pass
    return False  # assumes this cannot be tensorflow dataset if tensorflow cannot be imported


def csr_vstack(a, b) -> DatasetLike:
    """Takes in 2 csr_matrices and appends the second one to the bottom of the first one.
    Alternative to scipy.sparse.vstack. Returns a sparse matrix.
    """
    a.data = np.hstack((a.data, b.data))
    a.indices = np.hstack((a.indices, b.indices))
    a.indptr = np.hstack((a.indptr, (b.indptr + a.nnz)[1:]))
    a._shape = (a.shape[0] + b.shape[0], b.shape[1])
    return a


def append_extra_datapoint(to_data, from_data, index) -> DatasetLike:
    """Appends an extra datapoint to the data object ``to_data``.
    This datapoint is taken from the data object ``from_data`` at the corresponding index.
    One place this could be useful is ensuring no missing classes after train/validation split.
    """
    if not (type(from_data) is type(to_data)):
        raise ValueError("Cannot append datapoint from different type of data object.")

    if isinstance(to_data, np.ndarray):
        return np.vstack([to_data, from_data[index]])
    elif isinstance(from_data, (pd.DataFrame, pd.Series)):
        X_extra = from_data.iloc[[index]]  # type: ignore
        to_data = pd.concat([to_data, X_extra])
        return to_data.reset_index(drop=True)
    else:
        try:
            X_extra = from_data[index]
            try:
                return to_data.append(X_extra)
            except Exception:  # special append for sparse matrix
                return csr_vstack(to_data, X_extra)
        except Exception:
            raise TypeError("Data features X must support: X.append(X[i])")


def get_num_classes(labels=None, pred_probs=None, label_matrix=None, multi_label=None) -> int:
    """Determines the number of classes based on information considered in a
    canonical ordering. label_matrix can be: noise_matrix, inverse_noise_matrix, confident_joint,
    or any other K x K matrix where K = number of classes.
    """
    if pred_probs is not None:  # pred_probs is number 1 source of truth
        return pred_probs.shape[1]

    if label_matrix is not None:  # matrix dimension is number 2 source of truth
        if label_matrix.shape[0] != label_matrix.shape[1]:
            raise ValueError(f"label matrix must be K x K, not {label_matrix.shape}")
        else:
            return label_matrix.shape[0]

    if labels is None:
        raise ValueError("Cannot determine number of classes from None input")

    return num_unique_classes(labels, multi_label=multi_label)


def num_unique_classes(labels, multi_label=None) -> int:
    """Finds the number of unique classes for both single-labeled
    and multi-labeled labels. If multi_label is set to None (default)
    this method will infer if multi_label is True or False based on
    the format of labels.
    This allows for a more general form of multiclass labels that looks
    like this: [1, [1,2], [0], [0, 1], 2, 1]"""
    return len(get_unique_classes(labels, multi_label))


def get_unique_classes(labels, multi_label=None) -> set:
    """Returns the set of unique classes for both single-labeled
    and multi-labeled labels. If multi_label is set to None (default)
    this method will infer if multi_label is True or False based on
    the format of labels.
    This allows for a more general form of multiclass labels that looks
    like this: [1, [1,2], [0], [0, 1], 2, 1]"""
    if multi_label is None:
        multi_label = any(isinstance(l, list) for l in labels)
    if multi_label:
        return set(l for grp in labels for l in list(grp))
    else:
        return set(labels)


def format_labels(labels: LabelLike) -> Tuple[np.ndarray, dict]:
    """Takes an array of labels and formats it such that labels are in the set ``0, 1, ..., K-1``,
    where ``K`` is the number of classes. The labels are assigned based on lexicographic order.
    This is useful for mapping string class labels to the integer format required by many cleanlab (and sklearn) functions.

    Returns
    -------
    formatted_labels
        Returns np.ndarray of shape ``(N,)``. The return labels will be properly formatted and can be passed to other cleanlab functions.

    mapping
        A dictionary showing the mapping of new to old labels, such that ``mapping[k]`` returns the name of the k-th class.
    """
    labels = labels_to_array(labels)
    if labels.ndim != 1:
        raise ValueError("labels must be 1D numpy array.")

    unique_labels = np.unique(labels)
    label_map = {label: i for i, label in enumerate(unique_labels)}
    formatted_labels = np.array([label_map[l] for l in labels])
    inverse_map = {i: label for label, i in label_map.items()}

    return formatted_labels, inverse_map


def smart_display_dataframe(df):  # pragma: no cover
    """Display a pandas dataframe if in a jupyter notebook, otherwise print it to console."""
    try:
        from IPython.display import display

        display(df)
    except Exception:
        print(df)<|MERGE_RESOLUTION|>--- conflicted
+++ resolved
@@ -268,41 +268,6 @@
     ).astype(int)
 
 
-<<<<<<< HEAD
-def int2onehot(labels) -> np.ndarray[Any]:
-    """Convert list of lists to a onehot matrix for multi-labels
-
-    Parameters
-    ----------
-    labels: list of lists of integers
-      e.g. [[0,1], [3], [1,2,3], [1], [2]]
-      All integers from 0,1,...,K-1 must be represented."""
-
-    from sklearn.preprocessing import MultiLabelBinarizer
-
-    mlb = MultiLabelBinarizer()
-    return mlb.fit_transform(labels)
-
-
-def onehot2int(onehot_matrix) -> list[Any]:
-    """Convert a onehot matrix for multi-labels to a list of lists of ints
-
-    Parameters
-    ----------
-    onehot_matrix: 2D np.ndarray of 0s and 1s
-      A one hot encoded matrix representation of multi-labels.
-
-    Returns
-    -------
-    labels: list of lists of integers
-      e.g. [[0,1], [3], [1,2,3], [1], [2]]
-      All integers from 0,1,...,K-1 must be represented."""
-
-    return [list(np.where(row == 1)[0]) for row in onehot_matrix]
-
-
-=======
->>>>>>> 7b1946e7
 def estimate_pu_f1(s, prob_s_eq_1) -> float:
     """Computes Claesen's estimate of f1 in the pulearning setting.
 

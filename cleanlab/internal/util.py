# Copyright (C) 2017-2022  Cleanlab Inc.
# This file is part of cleanlab.
#
# cleanlab is free software: you can redistribute it and/or modify
# it under the terms of the GNU Affero General Public License as published
# by the Free Software Foundation, either version 3 of the License, or
# (at your option) any later version.
#
# cleanlab is distributed in the hope that it will be useful,
# but WITHOUT ANY WARRANTY; without even the implied warranty of
# MERCHANTABILITY or FITNESS FOR A PARTICULAR PURPOSE.  See the
# GNU Affero General Public License for more details.
#
# You should have received a copy of the GNU Affero General Public License
# along with cleanlab.  If not, see <https://www.gnu.org/licenses/>.

"""
Ancillary helper methods used internally throughout this package; mostly related to Confident Learning algorithms.
"""

import warnings
import numpy as np
import pandas as pd
from typing import Any, Union, Tuple

from cleanlab.typing import DatasetLike, LabelLike
from cleanlab.internal.validation import labels_to_array


def remove_noise_from_class(noise_matrix, class_without_noise) -> np.ndarray:
    """A helper function in the setting of PU learning.
    Sets all P(label=class_without_noise|true_label=any_other_class) = 0
    in noise_matrix for pulearning setting, where we have
    generalized the positive class in PU learning to be any
    class of choosing, denoted by class_without_noise.

    Parameters
    ----------
    noise_matrix : np.ndarray of shape (K, K), K = number of classes
        A conditional probability matrix of the form P(label=k_s|true_label=k_y) containing
        the fraction of examples in every class, labeled as every other class.
        Assumes columns of noise_matrix sum to 1.

    class_without_noise : int
        Integer value of the class that has no noise. Traditionally,
        this is 1 (positive) for PU learning."""

    # Number of classes
    K = len(noise_matrix)

    cwn = class_without_noise
    x = np.copy(noise_matrix)

    # Set P( labels = cwn | y != cwn) = 0 (no noise)
    x[cwn, [i for i in range(K) if i != cwn]] = 0.0

    # Normalize columns by increasing diagonal terms
    # Ensures noise_matrix is a valid probability matrix
    for i in range(K):
        x[i][i] = 1 - float(np.sum(x[:, i]) - x[i][i])

    return x


def clip_noise_rates(noise_matrix) -> np.ndarray:
    """Clip all noise rates to proper range [0,1), but
    do not modify the diagonal terms because they are not
    noise rates.

    ASSUMES noise_matrix columns sum to 1.

    Parameters
    ----------
    noise_matrix : np.ndarray of shape (K, K), K = number of classes
        A conditional probability matrix containing the fraction of
        examples in every class, labeled as every other class.
        Diagonal terms are not noise rates, but are consistency P(label=k|true_label=k)
        Assumes columns of noise_matrix sum to 1"""

    def clip_noise_rate_range(noise_rate) -> float:
        """Clip noise rate P(label=k'|true_label=k) or P(true_label=k|label=k')
        into proper range [0,1)"""
        return min(max(noise_rate, 0.0), 0.9999)

    # Vectorize clip_noise_rate_range for efficiency with np.ndarrays.
    vectorized_clip = np.vectorize(clip_noise_rate_range)

    # Preserve because diagonal entries are not noise rates.
    diagonal = np.diagonal(noise_matrix)

    # Clip all noise rates (efficiently).
    noise_matrix = vectorized_clip(noise_matrix)

    # Put unmodified diagonal back.
    np.fill_diagonal(noise_matrix, diagonal)

    # Re-normalized noise_matrix so that columns sum to one.
    noise_matrix = noise_matrix / noise_matrix.sum(axis=0)

    return noise_matrix


def clip_values(x, low=0.0, high=1.0, new_sum=None) -> np.ndarray:
    """Clip all values in p to range [low,high].
    Preserves sum of x.

    Parameters
    ----------
    x : np.ndarray
        An array / list of values to be clipped.

    low : float
        values in x greater than 'low' are clipped to this value

    high : float
        values in x greater than 'high' are clipped to this value

    new_sum : float
        normalizes x after clipping to sum to new_sum

    Returns
    -------
    x : np.ndarray
        A list of clipped values, summing to the same sum as x."""

    def clip_range(a, low=low, high=high):
        """Clip a into range [low,high]"""
        return min(max(a, low), high)

    vectorized_clip = np.vectorize(
        clip_range
    )  # Vectorize clip_range for efficiency with np.ndarrays
    prev_sum = sum(x) if new_sum is None else new_sum  # Store previous sum
    x = vectorized_clip(x)  # Clip all values (efficiently)
    x = x * prev_sum / float(sum(x))  # Re-normalized values to sum to previous sum
    return x


def value_counts(x) -> Any:
    """Returns an np.ndarray of shape (K, 1), with the
    value counts for every unique item in the labels list/array,
    where K is the number of unique entries in labels.

    Why this matters? Here is an example:

    .. code:: python

        x = [np.random.randint(0,100) for i in range(100000)]

    .. code:: ipython3

        %timeit np.bincount(x)
        # Result: 100 loops, best of 3: 3.9 ms per loop

    .. code:: ipython3

        %timeit np.unique(x, return_counts=True)[1]
        # Result: 100 loops, best of 3: 7.47 ms per loop

    Parameters
    ----------
    x : list or np.ndarray (one dimensional)
        A list of discrete objects, like lists or strings, for
        example, class labels 'y' when training a classifier.
        e.g. ["dog","dog","cat"] or [1,2,0,1,1,0,2]"""
    try:
        return x.value_counts()
    except Exception:
        if type(x[0]) is int and (np.array(x) >= 0).all():
            return np.bincount(x)
        else:
            return np.unique(x, return_counts=True)[1]


def round_preserving_sum(iterable) -> np.ndarray:
    """Rounds an iterable of floats while retaining the original summed value.
    The name of each parameter is required. The type and description of each
    parameter is optional, but should be included if not obvious.

    The while loop in this code was adapted from:
    https://github.com/cgdeboer/iteround

    Parameters
    -----------
    iterable : list<float> or np.ndarray<float>
        An iterable of floats

    Returns
    -------
    list<int> or np.ndarray<int>
        The iterable rounded to int, preserving sum."""

    floats = np.asarray(iterable, dtype=float)
    ints = floats.round()
    orig_sum = np.sum(floats).round()
    int_sum = np.sum(ints).round()
    # Adjust the integers so that they sum to orig_sum
    while abs(int_sum - orig_sum) > 1e-6:
        diff = np.round(orig_sum - int_sum)
        increment = -1 if int(diff < 0.0) else 1
        changes = min(int(abs(diff)), len(iterable))
        # Orders indices by difference. Increments # of changes.
        indices = np.argsort(floats - ints)[::-increment][:changes]
        for i in indices:
            ints[i] = ints[i] + increment
        int_sum = np.sum(ints).round()
    return ints.astype(int)


def round_preserving_row_totals(confident_joint) -> np.ndarray:
    """Rounds confident_joint cj to type int
    while preserving the totals of reach row.
    Assumes that cj is a 2D np.ndarray of type float.

    Parameters
    ----------
    confident_joint : 2D np.ndarray<float> of shape (K, K)
        See compute_confident_joint docstring for details.

    Returns
    -------
    confident_joint : 2D np.ndarray<int> of shape (K,K)
        Rounded to int while preserving row totals."""

    return np.apply_along_axis(
        func1d=round_preserving_sum,
        axis=1,
        arr=confident_joint,
    ).astype(int)


def int2onehot(labels) -> np.ndarray:
    """Convert list of lists to a onehot matrix for multi-labels

    Parameters
    ----------
    labels: list of lists of integers
      e.g. [[0,1], [3], [1,2,3], [1], [2]]
      All integers from 0,1,...,K-1 must be represented."""

    from sklearn.preprocessing import MultiLabelBinarizer

    mlb = MultiLabelBinarizer()
    return mlb.fit_transform(labels)


def onehot2int(onehot_matrix) -> list:
    """Convert a onehot matrix for multi-labels to a list of lists of ints

    Parameters
    ----------
    onehot_matrix: 2D np.ndarray of 0s and 1s
      A one hot encoded matrix representation of multi-labels.

    Returns
    -------
    labels: list of lists of integers
      e.g. [[0,1], [3], [1,2,3], [1], [2]]
      All integers from 0,1,...,K-1 must be represented."""

    return [list(np.where(row == 1)[0]) for row in onehot_matrix]


def estimate_pu_f1(s, prob_s_eq_1) -> float:
    """Computes Claesen's estimate of f1 in the pulearning setting.

    Parameters
    ----------
    s : iterable (list or np.ndarray)
      Binary label (whether each element is labeled or not) in pu learning.

    prob_s_eq_1 : iterable (list or np.ndarray)
      The probability, for each example, whether it has label=1 P(label=1|x)

    Output (float)
    ------
    Claesen's estimate for f1 in the pulearning setting."""

    pred = np.asarray(prob_s_eq_1) >= 0.5
    true_positives = sum((np.asarray(s) == 1) & (np.asarray(pred) == 1))
    all_positives = sum(s)
    recall = true_positives / float(all_positives)
    frac_positive = sum(pred) / float(len(s))
    return recall**2 / (2.0 * frac_positive) if frac_positive != 0 else np.nan


def confusion_matrix(true, pred) -> np.ndarray:
    """Implements a confusion matrix for true labels
    and predicted labels. true and pred MUST BE the same length
    and have the same distinct set of class labels represented.

    Results are identical (and similar computation time) to:
        "sklearn.metrics.confusion_matrix"

    However, this function avoids the dependency on sklearn.

    Parameters
    ----------
    true : np.ndarray 1d
      Contains labels.
      Assumes true and pred contains the same set of distinct labels.

    pred : np.ndarray 1d
      A discrete vector of noisy labels, i.e. some labels may be erroneous.
      *Format requirements*: for dataset with K classes, labels must be in {0,1,...,K-1}.

    Returns
    -------
    confusion_matrix : np.ndarray (2D)
      matrix of confusion counts with true on rows and pred on columns."""

    assert len(true) == len(pred)
    true_classes = np.unique(true)
    pred_classes = np.unique(pred)
    K_true = len(true_classes)  # Number of classes in true
    K_pred = len(pred_classes)  # Number of classes in pred
    map_true = dict(zip(true_classes, range(K_true)))
    map_pred = dict(zip(pred_classes, range(K_pred)))

    result = np.zeros((K_true, K_pred))
    for i in range(len(true)):
        result[map_true[true[i]]][map_pred[pred[i]]] += 1

    return result


def print_square_matrix(
    matrix,
    left_name="s",
    top_name="y",
    title=" A square matrix",
    short_title="s,y",
    round_places=2,
):
    """Pretty prints a matrix.

    Parameters
    ----------
    matrix : np.ndarray
        the matrix to be printed
    left_name : str
        the name of the variable on the left of the matrix
    top_name : str
        the name of the variable on the top of the matrix
    title : str
        Prints this string above the printed square matrix.
    short_title : str
        A short title (6 characters or fewer) like P(labels|y) or P(labels,y).
    round_places : int
        Number of decimals to show for each matrix value."""

    short_title = short_title[:6]
    K = len(matrix)  # Number of classes
    # Make sure matrix is 2d array
    if len(np.shape(matrix)) == 1:
        matrix = np.array([matrix])
    print()
    print(title, "of shape", matrix.shape)
    print(" " + short_title + "".join(["\t" + top_name + "=" + str(i) for i in range(K)]))
    print("\t---" * K)
    for i in range(K):
        entry = "\t".join([str(z) for z in list(matrix.round(round_places)[i, :])])
        print(left_name + "=" + str(i) + " |\t" + entry)
    print("\tTrace(matrix) =", np.round(np.trace(matrix), round_places))
    print()


def print_noise_matrix(noise_matrix, round_places=2):
    """Pretty prints the noise matrix."""
    print_square_matrix(
        noise_matrix,
        title=" Noise Matrix (aka Noisy Channel) P(given_label|true_label)",
        short_title="p(s|y)",
        round_places=round_places,
    )


def print_inverse_noise_matrix(inverse_noise_matrix, round_places=2):
    """Pretty prints the inverse noise matrix."""
    print_square_matrix(
        inverse_noise_matrix,
        left_name="y",
        top_name="s",
        title=" Inverse Noise Matrix P(true_label|given_label)",
        short_title="p(y|s)",
        round_places=round_places,
    )


def print_joint_matrix(joint_matrix, round_places=2):
    """Pretty prints the joint label noise matrix."""
    print_square_matrix(
        joint_matrix,
        title=" Joint Label Noise Distribution Matrix P(given_label, true_label)",
        short_title="p(s,y)",
        round_places=round_places,
    )


def compress_int_array(int_array, num_possible_values) -> np.ndarray:
    """Compresses dtype of np.ndarray<int> if num_possible_values is small enough."""
    try:
        compressed_type = None
        if num_possible_values < np.iinfo(np.dtype("int16")).max:
            compressed_type = "int16"
        elif num_possible_values < np.iinfo(np.dtype("int32")).max:  # pragma: no cover
            compressed_type = "int32"  # pragma: no cover
        if compressed_type is not None:
            int_array = int_array.astype(compressed_type)
        return int_array
    except Exception:  # int_array may not even be numpy array, keep as is then
        return int_array


def train_val_split(
    X, labels, train_idx, holdout_idx
) -> Tuple[DatasetLike, DatasetLike, LabelLike, LabelLike]:
    """Splits data into training/validation sets based on given indices"""
    labels_train, labels_holdout = (
        labels[train_idx],
        labels[holdout_idx],
    )  # labels are always np.ndarray
    split_completed = False
    if isinstance(X, (pd.DataFrame, pd.Series)):
        X_train, X_holdout = X.iloc[train_idx], X.iloc[holdout_idx]
        split_completed = True
    if not split_completed:
        try:  # check if X is pytorch Dataset object using lazy import
            import torch

            if isinstance(X, torch.utils.data.Dataset):  # special splitting for pytorch Dataset
                X_train = torch.utils.data.Subset(X, train_idx)
                X_holdout = torch.utils.data.Subset(X, holdout_idx)
                split_completed = True
        except Exception:
            pass
    if not split_completed:
        try:  # check if X is tensorflow Dataset object using lazy import
            import tensorflow

            if isinstance(X, tensorflow.data.Dataset):  # special splitting for tensorflow Dataset
                X_train = extract_indices_tf(X, train_idx, allow_shuffle=True)
                X_holdout = extract_indices_tf(X, holdout_idx, allow_shuffle=False)
                split_completed = True
        except Exception:
            pass
    if not split_completed:
        try:
            X_train, X_holdout = X[train_idx], X[holdout_idx]
        except Exception:
            raise ValueError(
                "Cleanlab cannot split this form of dataset (required for cross-validation). "
                "Try a different data format, "
                "or implement the cross-validation yourself and instead provide out-of-sample `pred_probs`"
            )

    return X_train, X_holdout, labels_train, labels_holdout


def subset_X_y(X, labels, mask) -> Tuple[DatasetLike, LabelLike]:
    """Extracts subset of features/labels where mask is True"""
    labels = subset_labels(labels, mask)
    X = subset_data(X, mask)
    return X, labels


def subset_labels(labels, mask) -> Union[list, np.ndarray, pd.Series]:
    """Extracts subset of labels where mask is True"""
    try:  # filtering labels as if it is array or DataFrame
        return labels[mask]
    except Exception:
        try:  # filtering labels as if it is list
            return [l for idx, l in enumerate(labels) if mask[idx]]
        except Exception:
            raise TypeError("labels must be 1D np.ndarray, list, or pd.Series.")


def subset_data(X, mask) -> DatasetLike:
    """Extracts subset of data examples where mask (np.ndarray) is True"""
    try:
        import torch

        if isinstance(X, torch.utils.data.Dataset):
            mask_idx_list = list(np.nonzero(mask)[0])
            return torch.utils.data.Subset(X, mask_idx_list)
    except Exception:
        pass
    try:
        with warnings.catch_warnings():
            warnings.filterwarnings("ignore")
            import tensorflow

            if isinstance(X, tensorflow.data.Dataset):  # special splitting for tensorflow Dataset
                mask_idx = np.nonzero(mask)[0]
                return extract_indices_tf(X, mask_idx, allow_shuffle=True)
    except Exception:
        pass
    try:
        return X[mask]
    except Exception:
        raise TypeError("Data features X must be subsettable with boolean mask array: X[mask]")


def extract_indices_tf(X, idx, allow_shuffle) -> DatasetLike:
    """Extracts subset of tensorflow dataset corresponding to examples at particular indices.

    Args:
      X : ``tensorflow.data.Dataset``

      idx : array_like of integer indices corresponding to examples to keep in the dataset.
        Returns subset of examples in the dataset X that correspond to these indices.

      allow_shuffle : bool
        Whether or not shuffling of this data is allowed (eg. must turn off shuffling for validation data).

    Note: this code only works on Datasets in which:
    * ``shuffle()`` has been called before ``batch()``,
    * no other order-destroying operation (eg. ``repeat()``) has been applied.

    Indices are extracted from the original version of Dataset (before shuffle was called rather than in shuffled order).
    """
    import tensorflow

    idx = np.asarray(idx)
    idx = np.int64(idx)  # needed for Windows (reconsider if necessary in the future)

    og_batch_size = None
    if hasattr(X, "_batch_size"):
        og_batch_size = int(X._batch_size)
        X = X.unbatch()

    unshuffled_X, buffer_size = unshuffle_tensorflow_dataset(X)
    if unshuffled_X is not None:
        X = unshuffled_X

    # Create index,value pairs in the dataset (adds extra indices that werent there before)
    X = X.enumerate()
    keys_tensor = tensorflow.constant(idx)
    vals_tensor = tensorflow.ones_like(keys_tensor)  # Ones will be casted to True
    table = tensorflow.lookup.StaticHashTable(
        tensorflow.lookup.KeyValueTensorInitializer(keys_tensor, vals_tensor), default_value=0
    )  # If index not in table, return 0

    def hash_table_filter(index, value):
        table_value = table.lookup(index)  # 1 if index in arr, else 0
        index_in_arr = tensorflow.cast(table_value, tensorflow.bool)  # 1 -> True, 0 -> False
        return index_in_arr

    # Filter the dataset, then drop the added indices
    X_subset = X.filter(hash_table_filter).map(lambda idx, value: value)

    if (unshuffled_X is not None) and allow_shuffle:
        X_subset = X_subset.shuffle(buffer_size=buffer_size)

    if og_batch_size is not None:  # reset batch size to original value
        X_subset = X_subset.batch(og_batch_size)

    return X_subset


def unshuffle_tensorflow_dataset(X) -> tuple:
    """Applies iterative inverse transformations to dataset to get version before ShuffleDataset was created.
    If no ShuffleDataset is in the transformation-history of this dataset, returns None.

    Parameters
    ----------
    X : a tensorflow Dataset that may have been created via series of transformations, one being shuffle.

    Returns
    -------
    Tuple (pre_X, buffer_size) where:
      pre_X : Dataset that was previously transformed to get ShuffleDataset (or None),
      buffer_size : int `buffer_size` previously used in ShuffleDataset,
        or ``len(pre_X)`` if buffer_size cannot be determined, or None if no ShuffleDataset found.
    """
    try:
        from tensorflow.python.data.ops.dataset_ops import (  # pylint: disable=no-name-in-module
            ShuffleDataset,
        )

        X_inputs = [X]
        while len(X_inputs) == 1:
            pre_X = X_inputs[0]
            if isinstance(pre_X, ShuffleDataset):
                buffer_size = len(pre_X)
                if hasattr(pre_X, "_buffer_size"):
                    buffer_size = pre_X._buffer_size.numpy()
                X_inputs = (
                    pre_X._inputs()
                )  # get the dataset that was transformed to create the ShuffleDataset
                if len(X_inputs) == 1:
                    return (X_inputs[0], buffer_size)
            X_inputs = pre_X._inputs()  # returns list of input datasets used to create X
    except Exception:
        pass
    return (None, None)


def is_torch_dataset(X) -> bool:
    try:
        import torch

        if isinstance(X, torch.utils.data.Dataset):
            return True
    except Exception:
        pass
    return False  # assumes this cannot be torch dataset if torch cannot be imported


def is_tensorflow_dataset(X) -> bool:
    try:
        import tensorflow

        if isinstance(X, tensorflow.data.Dataset):
            return True
    except Exception:
        pass
    return False  # assumes this cannot be tensorflow dataset if tensorflow cannot be imported


def csr_vstack(a, b) -> DatasetLike:
    """Takes in 2 csr_matrices and appends the second one to the bottom of the first one.
    Alternative to scipy.sparse.vstack. Returns a sparse matrix.
    """
    a.data = np.hstack((a.data, b.data))
    a.indices = np.hstack((a.indices, b.indices))
    a.indptr = np.hstack((a.indptr, (b.indptr + a.nnz)[1:]))
    a._shape = (a.shape[0] + b.shape[0], b.shape[1])
    return a


def append_extra_datapoint(to_data, from_data, index) -> DatasetLike:
    """Appends an extra datapoint to the data object ``to_data``.
    This datapoint is taken from the data object ``from_data`` at the corresponding index.
    One place this could be useful is ensuring no missing classes after train/validation split.
    """
    if not (type(from_data) is type(to_data)):
        raise ValueError("Cannot append datapoint from different type of data object.")

    if isinstance(to_data, np.ndarray):
        return np.vstack([to_data, from_data[index]])
    elif isinstance(from_data, (pd.DataFrame, pd.Series)):
        X_extra = from_data.iloc[[index]]  # type: ignore
        to_data = pd.concat([to_data, X_extra])
        return to_data.reset_index(drop=True)
    else:
        try:
            X_extra = from_data[index]
            try:
                return to_data.append(X_extra)
            except Exception:  # special append for sparse matrix
                return csr_vstack(to_data, X_extra)
        except Exception:
            raise TypeError("Data features X must support: X.append(X[i])")


def get_num_classes(labels=None, pred_probs=None, label_matrix=None, multi_label=None) -> int:
    """Determines the number of classes based on information considered in a
    canonical ordering. label_matrix can be: noise_matrix, inverse_noise_matrix, confident_joint,
    or any other K x K matrix where K = number of classes.
    """
    if pred_probs is not None:  # pred_probs is number 1 source of truth
        return pred_probs.shape[1]

    if label_matrix is not None:  # matrix dimension is number 2 source of truth
        if label_matrix.shape[0] != label_matrix.shape[1]:
            raise ValueError(f"label matrix must be K x K, not {label_matrix.shape}")
        else:
            return label_matrix.shape[0]

    if labels is None:
        raise ValueError("Cannot determine number of classes from None input")

    return num_unique_classes(labels, multi_label=multi_label)


def num_unique_classes(labels, multi_label=None) -> int:
    """Finds the number of unique classes for both single-labeled
    and multi-labeled labels. If multi_label is set to None (default)
    this method will infer if multi_label is True or False based on
    the format of labels.
    This allows for a more general form of multiclass labels that looks
    like this: [1, [1,2], [0], [0, 1], 2, 1]"""
    if multi_label is None:
        multi_label = any(isinstance(l, list) for l in labels)
    if multi_label:
        return len(set(l for grp in labels for l in list(grp)))
    else:
        return len(set(labels))


<<<<<<< HEAD
def get_onehot_num_classes(labels, pred_probs=None):
    """Returns OneHot encoding of MultiLabel Data, and number of classes"""
    num_classes = get_num_classes(labels=labels, pred_probs=pred_probs)
    try:
        y_one = int2onehot(labels)
    except TypeError:
        raise ValueError(
            "wrong format for labels, should be a list of list[indices], please check the documentation in find_label_issues for further information"
        )
    return y_one, num_classes
=======
def format_labels(labels: LabelLike) -> Tuple[np.ndarray, dict]:
    """Takes an array of labels and formats it such that labels are in the set ``0, 1, ..., K-1``,
    where ``K`` is the number of classes. The labels are assigned based on lexicographic order.
    This is useful for mapping string class labels to the integer format required by many cleanlab (and sklearn) functions.

    Returns
    -------
    formatted_labels
        Returns np.ndarray of shape ``(N,)``. The return labels will be properly formatted and can be passed to other cleanlab functions.

    mapping
        A dictionary showing the mapping of new to old labels, such that ``mapping[k]`` returns the name of the k-th class.
    """
    labels = labels_to_array(labels)
    if labels.ndim != 1:
        raise ValueError("labels must be 1D numpy array.")

    unique_labels = np.unique(labels)
    label_map = {label: i for i, label in enumerate(unique_labels)}
    formatted_labels = np.array([label_map[l] for l in labels])
    inverse_map = {i: label for label, i in label_map.items()}

    return formatted_labels, inverse_map
>>>>>>> 738acae8


def _binarize_pred_probs_slice(pred_probs: np.ndarray, class_num: int) -> np.ndarray:
    """Binarize predicted probabilities of a particular class, in the form of a one-vs-rest setting"""
    pred_probs_class = pred_probs[:, class_num]
    pred_probabilities = np.stack([1 - pred_probs_class, pred_probs_class]).T
    return pred_probabilities


def smart_display_dataframe(df):  # pragma: no cover
    """Display a pandas dataframe if in a jupyter notebook, otherwise print it to console."""
    try:
        from IPython.display import display

        display(df)
    except Exception:
        print(df)<|MERGE_RESOLUTION|>--- conflicted
+++ resolved
@@ -688,8 +688,6 @@
     else:
         return len(set(labels))
 
-
-<<<<<<< HEAD
 def get_onehot_num_classes(labels, pred_probs=None):
     """Returns OneHot encoding of MultiLabel Data, and number of classes"""
     num_classes = get_num_classes(labels=labels, pred_probs=pred_probs)
@@ -700,7 +698,8 @@
             "wrong format for labels, should be a list of list[indices], please check the documentation in find_label_issues for further information"
         )
     return y_one, num_classes
-=======
+
+
 def format_labels(labels: LabelLike) -> Tuple[np.ndarray, dict]:
     """Takes an array of labels and formats it such that labels are in the set ``0, 1, ..., K-1``,
     where ``K`` is the number of classes. The labels are assigned based on lexicographic order.
@@ -724,7 +723,6 @@
     inverse_map = {i: label for label, i in label_map.items()}
 
     return formatted_labels, inverse_map
->>>>>>> 738acae8
 
 
 def _binarize_pred_probs_slice(pred_probs: np.ndarray, class_num: int) -> np.ndarray:

# Copyright (C) 2017-2023  Cleanlab Inc.
# This file is part of cleanlab.
#
# cleanlab is free software: you can redistribute it and/or modify
# it under the terms of the GNU Affero General Public License as published
# by the Free Software Foundation, either version 3 of the License, or
# (at your option) any later version.
#
# cleanlab is distributed in the hope that it will be useful,
# but WITHOUT ANY WARRANTY; without even the implied warranty of
# MERCHANTABILITY or FITNESS FOR A PARTICULAR PURPOSE.  See the
# GNU Affero General Public License for more details.
#
# You should have received a copy of the GNU Affero General Public License
# along with cleanlab.  If not, see <https://www.gnu.org/licenses/>.

"""
Ancillary helper methods used internally throughout this package; mostly related to Confident Learning algorithms.
"""

import warnings
import numpy as np
import pandas as pd
from typing import Union, Tuple, TypeVar, Optional, Callable, List, Any, Dict, Set

from cleanlab.typing import DatasetLike, LabelLike
from cleanlab.internal.validation import labels_to_array
<<<<<<< HEAD
import numpy.typing as npt


TINY_VALUE = 1e-100
=======
from cleanlab.internal.constants import FLOATING_POINT_COMPARISON, TINY_VALUE
>>>>>>> 5eb89fc3

T = TypeVar("T", bound=npt.NBitBase)


def remove_noise_from_class(
    noise_matrix: npt.NDArray["np.floating[T]"], class_without_noise: int
) -> npt.NDArray["np.floating[T]"]:
    """A helper function in the setting of PU learning.
    Sets all P(label=class_without_noise|true_label=any_other_class) = 0
    in noise_matrix for pulearning setting, where we have
    generalized the positive class in PU learning to be any
    class of choosing, denoted by class_without_noise.

    Parameters
    ----------
    noise_matrix : np.ndarray of shape (K, K), K = number of classes
        A conditional probability matrix of the form P(label=k_s|true_label=k_y) containing
        the fraction of examples in every class, labeled as every other class.
        Assumes columns of noise_matrix sum to 1.

    class_without_noise : int
        Integer value of the class that has no noise. Traditionally,
        this is 1 (positive) for PU learning."""

    # Number of classes
    K = len(noise_matrix)

    cwn = class_without_noise
    x = np.copy(noise_matrix)  # type: ignore[no-untyped-call]

    # Set P( labels = cwn | y != cwn) = 0 (no noise)
    x[cwn, [i for i in range(K) if i != cwn]] = 0.0

    # Normalize columns by increasing diagonal terms
    # Ensures noise_matrix is a valid probability matrix
    for i in range(K):
        x[i][i] = 1 - float(np.sum(x[:, i]) - x[i][i])

    return x


def clip_noise_rates(noise_matrix: npt.NDArray["np.floating[T]"]) -> npt.NDArray["np.floating[T]"]:
    """Clip all noise rates to proper range [0,1), but
    do not modify the diagonal terms because they are not
    noise rates.

    ASSUMES noise_matrix columns sum to 1.

    Parameters
    ----------
    noise_matrix : np.ndarray of shape (K, K), K = number of classes
        A conditional probability matrix containing the fraction of
        examples in every class, labeled as every other class.
        Diagonal terms are not noise rates, but are consistency P(label=k|true_label=k)
        Assumes columns of noise_matrix sum to 1"""

    def clip_noise_rate_range(noise_rate: float) -> float:
        """Clip noise rate P(label=k'|true_label=k) or P(true_label=k|label=k')
        into proper range [0,1)"""
        return min(max(noise_rate, 0.0), 0.9999)

    # Vectorize clip_noise_rate_range for efficiency with np.ndarrays.
    vectorized_clip: Callable[
        [npt.NDArray["np.floating[T]"]], npt.NDArray["np.floating[T]"]
    ] = np.vectorize(clip_noise_rate_range)

    # Preserve because diagonal entries are not noise rates.
    diagonal: npt.NDArray["np.floating[T]"] = np.diagonal(noise_matrix)

    # Clip all noise rates (efficiently).
    noise_matrix = vectorized_clip(noise_matrix)

    # Put unmodified diagonal back.
    np.fill_diagonal(noise_matrix, diagonal)

    # Re-normalized noise_matrix so that columns sum to one.
    noise_matrix = noise_matrix / np.clip(noise_matrix.sum(axis=0), a_min=TINY_VALUE, a_max=None)
    return noise_matrix


def clip_values(
    x: npt.NDArray["np.floating[T]"],
    low: float = 0.0,
    high: float = 1.0,
    new_sum: Optional[float] = None,
) -> npt.NDArray["np.floating[T]"]:
    """Clip all values in p to range [low,high].
    Preserves sum of x.

    Parameters
    ----------
    x : np.ndarray
        An array / list of values to be clipped.

    low : float
        values in x greater than 'low' are clipped to this value

    high : float
        values in x greater than 'high' are clipped to this value

    new_sum : float
        normalizes x after clipping to sum to new_sum

    Returns
    -------
    x : np.ndarray
        A list of clipped values, summing to the same sum as x."""

    def clip_range(a: float, low: float = low, high: float = high) -> float:
        """Clip a into range [low,high]"""
        return min(max(a, low), high)

    vectorized_clip: Callable[
        [npt.NDArray["np.floating[T]"]], npt.NDArray["np.floating[T]"]
    ] = np.vectorize(
        clip_range
    )  # Vectorize clip_range for efficiency with np.ndarrays
    prev_sum = sum(x) if new_sum is None else new_sum  # Store previous sum
    x = vectorized_clip(x)  # Clip all values (efficiently)
    x = (
        x * prev_sum / np.clip(float(sum(x)), a_min=TINY_VALUE, a_max=None)
    )  # Re-normalized values to sum to previous sum
    return x


def value_counts(
    x: Union[List[Any], npt.NDArray[Union[np.int_, np.str_]]],
    *,
    num_classes: Optional[int] = None,
    multi_label: bool = False,
) -> npt.NDArray[np.int_]:
    """Returns an np.ndarray of shape (K, 1), with the
    value counts for every unique item in the labels list/array,
    where K is the number of unique entries in labels.

    Works for both single-labeled and multi-labeled data.

    Parameters
    ----------
    x : list or np.ndarray (one dimensional)
        A list of discrete objects, like lists or strings, for
        example, class labels 'y' when training a classifier.
        e.g. ["dog","dog","cat"] or [1,2,0,1,1,0,2]

    num_classes : int (default: None)
        Setting this fills the value counts for missing classes with zeros.
        For example, if x = [0, 0, 1, 1, 3] then setting ``num_classes=5`` returns
        [2, 2, 0, 1, 0] whereas setting ``num_classes=None`` would return [2, 2, 1]. This assumes
        your labels come from the set [0, 1,... num_classes=1] even if some classes are missing.

    multi_label : bool, optional
      If ``True``, labels should be an iterable (e.g. list) of iterables, containing a
      list of labels for each example, instead of just a single label.
      Assumes all classes in pred_probs.shape[1] are represented in labels.
      The multi-label setting supports classification tasks where an example has 1 or more labels.
      Example of a multi-labeled `labels` input: ``[[0,1], [1], [0,2], [0,1,2], [0], [1], ...]``.
      The major difference in how this is calibrated versus single-label is that
      the total number of errors considered is based on the number of labels,
      not the number of examples. So, the calibrated `confident_joint` will sum
      to the number of total labels."""

    # Efficient method if x is pd.Series, np.ndarray, or list
    if multi_label:
        x = [z for lst in x for z in lst]  # Flatten
    unique_classes, counts = np.unique(x, return_counts=True)
    if num_classes is None or num_classes == len(unique_classes):
        return counts
    # Else, there are missing classes
    if num_classes <= max(unique_classes):
        raise ValueError(f"Required: num_classes > max(x), but {num_classes} <= {max(x)}.")
    # Add zero counts for all missing classes in [0, 1,..., num_classes-1]
    # multi_label=False regardless because x was flattened.
    missing_classes: List[int] = get_missing_classes(x, num_classes=num_classes, multi_label=False)
    missing_counts: List[Tuple[int, int]] = [(z, 0) for z in missing_classes]
    # Return counts with zeros for all missing classes.
    return np.array(list(zip(*sorted(list(zip(unique_classes, counts)) + missing_counts)))[1])


def value_counts_fill_missing_classes(
    x: Union[List[Any], npt.NDArray[Union[np.int_, np.str_]]],
    num_classes: int,
    *,
    multi_label: bool = False,
) -> npt.NDArray[np.int_]:
    """Same as ``internal.util.value_counts`` but requires that num_classes is provided and
    always fills missing classes with zero counts.

    See ``internal.util.value_counts`` for parameter docstrings."""

    return value_counts(x, num_classes=num_classes, multi_label=multi_label)


def get_missing_classes(
    labels: LabelLike,
    *,
    pred_probs: Optional[npt.NDArray["np.floating[T]"]] = None,
    num_classes: Optional[int] = None,
    multi_label: bool = False,
) -> List[int]:
    """Find which classes are present in ``pred_probs`` but not present in ``labels``.

    See ``count.compute_confident_joint`` for parameter docstrings."""
    if pred_probs is None and num_classes is None:
        raise ValueError("Both pred_probs and num_classes are None. You must provide exactly one.")
    if pred_probs is not None and num_classes is not None:
        raise ValueError("Both pred_probs and num_classes are not None. Only one may be provided.")
    if num_classes is None:
        num_classes = pred_probs.shape[1]
    unique_classes = get_unique_classes(labels, multi_label=multi_label)
    return sorted(set(range(num_classes)).difference(unique_classes))


def round_preserving_sum(
    iterable: Union[List[float], npt.NDArray["np.floating[T]"]]
) -> Union[List[int], npt.NDArray[np.int_]]:
    """Rounds an iterable of floats while retaining the original summed value.
    The name of each parameter is required. The type and description of each
    parameter is optional, but should be included if not obvious.

    The while loop in this code was adapted from:
    https://github.com/cgdeboer/iteround

    Parameters
    -----------
    iterable : list<float> or np.ndarray<float>
        An iterable of floats

    Returns
    -------
    list<int> or np.ndarray<int>
        The iterable rounded to int, preserving sum."""

    floats = np.asarray(iterable, dtype=float)
    ints = floats.round()
    orig_sum = np.sum(floats).round()
    int_sum = np.sum(ints).round()
    # Adjust the integers so that they sum to orig_sum
    while abs(int_sum - orig_sum) > FLOATING_POINT_COMPARISON:
        diff = np.round(orig_sum - int_sum)
        increment = -1 if int(diff < 0.0) else 1
        changes = min(int(abs(diff)), len(iterable))
        # Orders indices by difference. Increments # of changes.
        indices = np.argsort(floats - ints)[::-increment][:changes]
        for i in indices:
            ints[i] = ints[i] + increment
        int_sum = np.sum(ints).round()
    return ints.astype(int)


def round_preserving_row_totals(
    confident_joint: npt.NDArray["np.floating[T]"],
) -> npt.NDArray[np.int_]:
    """Rounds confident_joint cj to type int
    while preserving the totals of reach row.
    Assumes that cj is a 2D np.ndarray of type float.

    Parameters
    ----------
    confident_joint : 2D np.ndarray<float> of shape (K, K)
        See compute_confident_joint docstring for details.

    Returns
    -------
    confident_joint : 2D np.ndarray<int> of shape (K,K)
        Rounded to int while preserving row totals."""

    return np.apply_along_axis(
        func1d=round_preserving_sum,
        axis=1,
        arr=confident_joint,
    ).astype(int)


def estimate_pu_f1(
    s: Union[List[int], npt.NDArray[np.int_]],
    prob_s_eq_1: Union[List[float], npt.NDArray["np.floating[T]"]],
) -> Optional[float]:
    """Computes Claesen's estimate of f1 in the pulearning setting.

    Parameters
    ----------
    s : iterable (list or np.ndarray)
      Binary label (whether each element is labeled or not) in pu learning.

    prob_s_eq_1 : iterable (list or np.ndarray)
      The probability, for each example, whether it has label=1 P(label=1|x)

    Output (float)
    ------
    Claesen's estimate for f1 in the pulearning setting."""

    pred = np.asarray(prob_s_eq_1) >= 0.5
    true_positives = sum((np.asarray(s) == 1) & (np.asarray(pred) == 1))
    all_positives = sum(s)
    recall = true_positives / float(all_positives)
    frac_positive = sum(pred) / float(len(s))
    return recall**2 / (2.0 * frac_positive) if frac_positive != 0 else np.nan


def confusion_matrix(
    true: npt.NDArray[np.int_], pred: npt.NDArray[np.int_]
) -> npt.NDArray[np.int_]:
    """Implements a confusion matrix for true labels
    and predicted labels. true and pred MUST BE the same length
    and have the same distinct set of class labels represented.

    Results are identical (and similar computation time) to:
        "sklearn.metrics.confusion_matrix"

    However, this function avoids the dependency on sklearn.

    Parameters
    ----------
    true : np.ndarray 1d
      Contains labels.
      Assumes true and pred contains the same set of distinct labels.

    pred : np.ndarray 1d
      A discrete vector of noisy labels, i.e. some labels may be erroneous.
      *Format requirements*: for dataset with K classes, labels must be in {0,1,...,K-1}.

    Returns
    -------
    confusion_matrix : np.ndarray (2D)
      matrix of confusion counts with true on rows and pred on columns."""

    assert len(true) == len(pred)
    true_classes = np.unique(true)
    pred_classes = np.unique(pred)
    K_true = len(true_classes)  # Number of classes in true
    K_pred = len(pred_classes)  # Number of classes in pred
    map_true = dict(zip(true_classes, range(K_true)))
    map_pred = dict(zip(pred_classes, range(K_pred)))

    result = np.zeros((K_true, K_pred))
    for i in range(len(true)):
        result[map_true[true[i]]][map_pred[pred[i]]] += 1

    return result


def print_square_matrix(
    matrix: npt.NDArray["np.floating[T]"],
    left_name: str = "s",
    top_name: str = "y",
    title: str = " A square matrix",
    short_title: str = "s,y",
    round_places: int = 2,
) -> None:
    """Pretty prints a matrix.

    Parameters
    ----------
    matrix : np.ndarray
        the matrix to be printed
    left_name : str
        the name of the variable on the left of the matrix
    top_name : str
        the name of the variable on the top of the matrix
    title : str
        Prints this string above the printed square matrix.
    short_title : str
        A short title (6 characters or fewer) like P(labels|y) or P(labels,y).
    round_places : int
        Number of decimals to show for each matrix value."""

    short_title = short_title[:6]
    K = len(matrix)  # Number of classes
    # Make sure matrix is 2d array
    if len(np.shape(matrix)) == 1:
        matrix = np.array([matrix])
    print()
    print(title, "of shape", matrix.shape)
    print(" " + short_title + "".join(["\t" + top_name + "=" + str(i) for i in range(K)]))
    print("\t---" * K)
    for i in range(K):
        entry = "\t".join([str(z) for z in list(matrix.round(round_places)[i, :])])
        print(left_name + "=" + str(i) + " |\t" + entry)
    print("\tTrace(matrix) =", np.round(np.trace(matrix), round_places))
    print()


def print_noise_matrix(noise_matrix: npt.NDArray["np.floating[T]"], round_places: int = 2) -> None:
    """Pretty prints the noise matrix."""
    print_square_matrix(
        noise_matrix,
        title=" Noise Matrix (aka Noisy Channel) P(given_label|true_label)",
        short_title="p(s|y)",
        round_places=round_places,
    )


def print_inverse_noise_matrix(
    inverse_noise_matrix: npt.NDArray["np.floating[T]"], round_places: int = 2
) -> None:
    """Pretty prints the inverse noise matrix."""
    print_square_matrix(
        inverse_noise_matrix,
        left_name="y",
        top_name="s",
        title=" Inverse Noise Matrix P(true_label|given_label)",
        short_title="p(y|s)",
        round_places=round_places,
    )


def print_joint_matrix(joint_matrix: npt.NDArray["np.floating[T]"], round_places: int = 2) -> None:
    """Pretty prints the joint label noise matrix."""
    print_square_matrix(
        joint_matrix,
        title=" Joint Label Noise Distribution Matrix P(given_label, true_label)",
        short_title="p(s,y)",
        round_places=round_places,
    )


def compress_int_array(
    int_array: Union[Any, npt.NDArray[np.int_]], num_possible_values
) -> Union[Any, npt.NDArray[np.int_]]:
    """Compresses dtype of np.ndarray<int> if num_possible_values is small enough."""
    try:
        compressed_type = None
        if num_possible_values < np.iinfo(np.dtype("int16")).max:
            compressed_type = "int16"
        elif num_possible_values < np.iinfo(np.dtype("int32")).max:  # pragma: no cover
            compressed_type = "int32"  # pragma: no cover
        if compressed_type is not None:
            int_array = int_array.astype(compressed_type)
        return int_array
    except Exception:  # int_array may not even be numpy array, keep as is then
        return int_array


def train_val_split(
    X, labels, train_idx, holdout_idx
) -> Tuple[DatasetLike, DatasetLike, LabelLike, LabelLike]:
    """Splits data into training/validation sets based on given indices"""
    labels_train, labels_holdout = (
        labels[train_idx],
        labels[holdout_idx],
    )  # labels are always np.ndarray
    split_completed = False
    if isinstance(X, (pd.DataFrame, pd.Series)):
        X_train, X_holdout = X.iloc[train_idx], X.iloc[holdout_idx]
        split_completed = True
    if not split_completed:
        try:  # check if X is pytorch Dataset object using lazy import
            import torch

            if isinstance(X, torch.utils.data.Dataset):  # special splitting for pytorch Dataset
                X_train = torch.utils.data.Subset(X, train_idx)
                X_holdout = torch.utils.data.Subset(X, holdout_idx)
                split_completed = True
        except Exception:
            pass
    if not split_completed:
        try:  # check if X is tensorflow Dataset object using lazy import
            import tensorflow

            if isinstance(X, tensorflow.data.Dataset):  # special splitting for tensorflow Dataset
                X_train = extract_indices_tf(X, train_idx, allow_shuffle=True)
                X_holdout = extract_indices_tf(X, holdout_idx, allow_shuffle=False)
                split_completed = True
        except Exception:
            pass
    if not split_completed:
        try:
            X_train, X_holdout = X[train_idx], X[holdout_idx]
        except Exception:
            raise ValueError(
                "Cleanlab cannot split this form of dataset (required for cross-validation). "
                "Try a different data format, "
                "or implement the cross-validation yourself and instead provide out-of-sample `pred_probs`"
            )

    return X_train, X_holdout, labels_train, labels_holdout


def subset_X_y(
    X, labels: Union[list, np.ndarray, pd.Series], mask: npt.NDArray[np.bool_]
) -> Tuple[DatasetLike, LabelLike]:
    """Extracts subset of features/labels where mask is True"""
    labels = subset_labels(labels, mask)
    X = subset_data(X, mask)
    return X, labels


def subset_labels(
    labels: Union[list, np.ndarray, pd.Series], mask: npt.NDArray[np.bool_]
) -> Union[list, np.ndarray, pd.Series]:
    """Extracts subset of labels where mask is True"""
    try:  # filtering labels as if it is array or DataFrame
        return labels[mask]
    except Exception:
        try:  # filtering labels as if it is list
            return [l for idx, l in enumerate(labels) if mask[idx]]
        except Exception:
            raise TypeError("labels must be 1D np.ndarray, list, or pd.Series.")


def subset_data(X, mask) -> DatasetLike:
    """Extracts subset of data examples where mask (np.ndarray) is True"""
    try:
        import torch

        if isinstance(X, torch.utils.data.Dataset):
            mask_idx_list = list(np.nonzero(mask)[0])
            return torch.utils.data.Subset(X, mask_idx_list)
    except Exception:
        pass
    try:
        with warnings.catch_warnings():
            warnings.filterwarnings("ignore")
            import tensorflow

            if isinstance(X, tensorflow.data.Dataset):  # special splitting for tensorflow Dataset
                mask_idx = np.nonzero(mask)[0]
                return extract_indices_tf(X, mask_idx, allow_shuffle=True)
    except Exception:
        pass
    try:
        return X[mask]
    except Exception:
        raise TypeError("Data features X must be subsettable with boolean mask array: X[mask]")


def extract_indices_tf(X, idx, allow_shuffle) -> DatasetLike:
    """Extracts subset of tensorflow dataset corresponding to examples at particular indices.

    Args:
      X : ``tensorflow.data.Dataset``

      idx : array_like of integer indices corresponding to examples to keep in the dataset.
        Returns subset of examples in the dataset X that correspond to these indices.

      allow_shuffle : bool
        Whether or not shuffling of this data is allowed (eg. must turn off shuffling for validation data).

    Note: this code only works on Datasets in which:
    * ``shuffle()`` has been called before ``batch()``,
    * no other order-destroying operation (eg. ``repeat()``) has been applied.

    Indices are extracted from the original version of Dataset (before shuffle was called rather than in shuffled order).
    """
    import tensorflow

    idx = np.asarray(idx)
    idx = np.int64(idx)  # needed for Windows (reconsider if necessary in the future)

    og_batch_size = None
    if hasattr(X, "_batch_size"):
        og_batch_size = int(X._batch_size)
        X = X.unbatch()

    unshuffled_X, buffer_size = unshuffle_tensorflow_dataset(X)
    if unshuffled_X is not None:
        X = unshuffled_X

    # Create index,value pairs in the dataset (adds extra indices that werent there before)
    X = X.enumerate()
    keys_tensor = tensorflow.constant(idx)
    vals_tensor = tensorflow.ones_like(keys_tensor)  # Ones will be casted to True
    table = tensorflow.lookup.StaticHashTable(
        tensorflow.lookup.KeyValueTensorInitializer(keys_tensor, vals_tensor),
        default_value=0,
    )  # If index not in table, return 0

    def hash_table_filter(index, value):
        table_value = table.lookup(index)  # 1 if index in arr, else 0
        index_in_arr = tensorflow.cast(table_value, tensorflow.bool)  # 1 -> True, 0 -> False
        return index_in_arr

    # Filter the dataset, then drop the added indices
    X_subset = X.filter(hash_table_filter).map(lambda idx, value: value)

    if (unshuffled_X is not None) and allow_shuffle:
        X_subset = X_subset.shuffle(buffer_size=buffer_size)

    if og_batch_size is not None:  # reset batch size to original value
        X_subset = X_subset.batch(og_batch_size)

    return X_subset


def unshuffle_tensorflow_dataset(X) -> tuple:
    """Applies iterative inverse transformations to dataset to get version before ShuffleDataset was created.
    If no ShuffleDataset is in the transformation-history of this dataset, returns None.

    Parameters
    ----------
    X : a tensorflow Dataset that may have been created via series of transformations, one being shuffle.

    Returns
    -------
    Tuple (pre_X, buffer_size) where:
      pre_X : Dataset that was previously transformed to get ShuffleDataset (or None),
      buffer_size : int `buffer_size` previously used in ShuffleDataset,
        or ``len(pre_X)`` if buffer_size cannot be determined, or None if no ShuffleDataset found.
    """
    try:
        from tensorflow.python.data.ops.dataset_ops import (
            ShuffleDataset,
        )

        X_inputs = [X]
        while len(X_inputs) == 1:
            pre_X = X_inputs[0]
            if isinstance(pre_X, ShuffleDataset):
                buffer_size = len(pre_X)
                if hasattr(pre_X, "_buffer_size"):
                    buffer_size = pre_X._buffer_size.numpy()
                X_inputs = (
                    pre_X._inputs()
                )  # get the dataset that was transformed to create the ShuffleDataset
                if len(X_inputs) == 1:
                    return (X_inputs[0], buffer_size)
            X_inputs = pre_X._inputs()  # returns list of input datasets used to create X
    except Exception:
        pass
    return (None, None)


def is_torch_dataset(X) -> bool:
    try:
        import torch

        if isinstance(X, torch.utils.data.Dataset):
            return True
    except Exception:
        pass
    return False  # assumes this cannot be torch dataset if torch cannot be imported


def is_tensorflow_dataset(X) -> bool:
    try:
        import tensorflow

        if isinstance(X, tensorflow.data.Dataset):
            return True
    except Exception:
        pass
    return False  # assumes this cannot be tensorflow dataset if tensorflow cannot be imported


def csr_vstack(a, b) -> DatasetLike:
    """Takes in 2 csr_matrices and appends the second one to the bottom of the first one.
    Alternative to scipy.sparse.vstack. Returns a sparse matrix.
    """
    a.data = np.hstack((a.data, b.data))
    a.indices = np.hstack((a.indices, b.indices))
    a.indptr = np.hstack((a.indptr, (b.indptr + a.nnz)[1:]))
    a._shape = (a.shape[0] + b.shape[0], b.shape[1])
    return a


def append_extra_datapoint(to_data, from_data, index) -> DatasetLike:
    """Appends an extra datapoint to the data object ``to_data``.
    This datapoint is taken from the data object ``from_data`` at the corresponding index.
    One place this could be useful is ensuring no missing classes after train/validation split.
    """
    if not (type(from_data) is type(to_data)):
        raise ValueError("Cannot append datapoint from different type of data object.")

    if isinstance(to_data, np.ndarray):
        return np.vstack([to_data, from_data[index]])
    elif isinstance(from_data, (pd.DataFrame, pd.Series)):
        X_extra = from_data.iloc[[index]]  # type: ignore
        to_data = pd.concat([to_data, X_extra])
        return to_data.reset_index(drop=True)
    else:
        try:
            X_extra = from_data[index]
            try:
                return to_data.append(X_extra)
            except Exception:  # special append for sparse matrix
                return csr_vstack(to_data, X_extra)
        except Exception:
            raise TypeError("Data features X must support: X.append(X[i])")


def get_num_classes(labels=None, pred_probs=None, label_matrix=None, multi_label=None) -> int:
    """Determines the number of classes based on information considered in a
    canonical ordering. label_matrix can be: noise_matrix, inverse_noise_matrix, confident_joint,
    or any other K x K matrix where K = number of classes.
    """
    if pred_probs is not None:  # pred_probs is number 1 source of truth
        return pred_probs.shape[1]

    if label_matrix is not None:  # matrix dimension is number 2 source of truth
        if label_matrix.shape[0] != label_matrix.shape[1]:
            raise ValueError(f"label matrix must be K x K, not {label_matrix.shape}")
        else:
            return label_matrix.shape[0]

    if labels is None:
        raise ValueError("Cannot determine number of classes from None input")

    return num_unique_classes(labels, multi_label=multi_label)


def num_unique_classes(labels: LabelLike, multi_label: Optional[bool] = None) -> int:
    """Finds the number of unique classes for both single-labeled
    and multi-labeled labels. If multi_label is set to None (default)
    this method will infer if multi_label is True or False based on
    the format of labels.
    This allows for a more general form of multiclass labels that looks
    like this: [1, [1,2], [0], [0, 1], 2, 1]"""
    return len(get_unique_classes(labels, multi_label))


def get_unique_classes(labels: LabelLike, multi_label: Optional[bool] = None) -> Set[LabelLike]:
    """Returns the set of unique classes for both single-labeled
    and multi-labeled labels. If multi_label is set to None (default)
    this method will infer if multi_label is True or False based on
    the format of labels.
    This allows for a more general form of multiclass labels that looks
    like this: [1, [1,2], [0], [0, 1], 2, 1]"""
    if multi_label is None:
        multi_label = any(isinstance(l, list) for l in labels)
    if multi_label:
        return set(l for grp in labels for l in list(grp))
    else:
        return set(labels)


def format_labels(labels: LabelLike) -> Tuple[np.ndarray, Dict[int, Any]]:
    """Takes an array of labels and formats it such that labels are in the set ``0, 1, ..., K-1``,
    where ``K`` is the number of classes. The labels are assigned based on lexicographic order.
    This is useful for mapping string class labels to the integer format required by many cleanlab (and sklearn) functions.

    Returns
    -------
    formatted_labels
        Returns np.ndarray of shape ``(N,)``. The return labels will be properly formatted and can be passed to other cleanlab functions.

    mapping
        A dictionary showing the mapping of new to old labels, such that ``mapping[k]`` returns the name of the k-th class.
    """
    labels = labels_to_array(labels)
    if labels.ndim != 1:
        raise ValueError("labels must be 1D numpy array.")

    unique_labels = np.unique(labels)
    label_map = {label: i for i, label in enumerate(unique_labels)}
    formatted_labels = np.array([label_map[l] for l in labels])
    inverse_map = {i: label for label, i in label_map.items()}

    return formatted_labels, inverse_map


def smart_display_dataframe(df: pd.DataFrame) -> None:  # pragma: no cover
    """Display a pandas dataframe if in a jupyter notebook, otherwise print it to console."""
    try:
        from IPython.display import display

        display(df)
    except Exception:
        print(df)


def force_two_dimensions(X) -> DatasetLike:
    """
    Enforce the dimensionality of a dataset to two dimensions for the use of CleanLearning default classifier,
    which is `sklearn.linear_model.LogisticRegression
      <https://scikit-learn.org/stable/modules/generated/sklearn.linear_model.LogisticRegression.html>`_.

    Parameters
    ----------
    X : np.ndarray or DatasetLike

    Returns
    -------
    X : np.ndarray or DatasetLike
        The original dataset reduced to two dimensions, so that the dataset will have the shape ``(N, sum(...))``,
        where N is still the number of examples.
    """
    if X is not None and len(X.shape) > 2:
        X = X.reshape((len(X), -1))
    return X<|MERGE_RESOLUTION|>--- conflicted
+++ resolved
@@ -20,19 +20,14 @@
 
 import warnings
 import numpy as np
+import numpy.typing as npt
 import pandas as pd
 from typing import Union, Tuple, TypeVar, Optional, Callable, List, Any, Dict, Set
 
 from cleanlab.typing import DatasetLike, LabelLike
 from cleanlab.internal.validation import labels_to_array
-<<<<<<< HEAD
-import numpy.typing as npt
-
-
-TINY_VALUE = 1e-100
-=======
 from cleanlab.internal.constants import FLOATING_POINT_COMPARISON, TINY_VALUE
->>>>>>> 5eb89fc3
+
 
 T = TypeVar("T", bound=npt.NBitBase)
 

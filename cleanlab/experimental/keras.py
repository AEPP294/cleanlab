# Copyright (C) 2017-2023  Cleanlab Inc.
# This file is part of cleanlab.
#
# cleanlab is free software: you can redistribute it and/or modify
# it under the terms of the GNU Affero General Public License as published
# by the Free Software Foundation, either version 3 of the License, or
# (at your option) any later version.
#
# cleanlab is distributed in the hope that it will be useful,
# but WITHOUT ANY WARRANTY; without even the implied warranty of
# MERCHANTABILITY or FITNESS FOR A PARTICULAR PURPOSE.  See the
# GNU Affero General Public License for more details.
#
# You should have received a copy of the GNU Affero General Public License
# along with cleanlab.  If not, see <https://www.gnu.org/licenses/>.

"""
Wrapper class you can use to make any Keras model compatible with :py:class:`CleanLearning <cleanlab.classification.CleanLearning>` and sklearn.
Use :py:class:`KerasWrapperModel<cleanlab.experimental.keras.KerasWrapperModel>` to wrap existing functional API code for ``keras.Model`` objects,
and :py:class:`KerasWrapperSequential<cleanlab.experimental.keras.KerasWrapperSequential>` to wrap existing ``tf.keras.models.Sequential`` objects.
Most of the instance methods of this class work the same as the ones for the wrapped Keras model,
see the `Keras documentation <https://keras.io/>`_ for details.

This is a good example of making any bespoke neural network compatible with cleanlab.

You must have `Tensorflow 2 installed <https://www.tensorflow.org/install>`_ (only compatible with Python versions >= 3.7).

Tips:

* If this class lacks certain functionality, you can alternatively try `scikeras <https://github.com/adriangb/scikeras>`_.
* Unlike scikeras, our `KerasWrapper` classes can operate directly on ``tensorflow.data.Dataset`` objects (like regular Keras models).
* To call ``fit()`` on a tensorflow ``Dataset`` object with a Keras model, the ``Dataset`` should already be batched.
* Check out our `example <https://github.com/cleanlab/examples>`_ using this class: `huggingface_keras_imdb <https://github.com/cleanlab/examples/blob/master/huggingface_keras_imdb/huggingface_keras_imdb.ipynb>`_
* Our `unit tests <https://github.com/cleanlab/cleanlab/blob/master/tests/test_frameworks.py>`_ also provide basic usage examples.

"""

import tensorflow as tf
import numpy as np
<<<<<<< HEAD
from typing import Callable, Dict, Any, Optional
=======
import pandas as pd
from typing import Callable, Optional
from cleanlab.internal.validation import assert_valid_inputs
>>>>>>> 6ed61e0b


class KerasWrapperModel:
    """Takes in a callable function to instantiate a Keras Model (using Keras functional API)
    that is compatible with :py:class:`CleanLearning <cleanlab.classification.CleanLearning>` and sklearn.

    The instance methods of this class work in the same way as those of any ``keras.Model`` object, see the `Keras documentation <https://keras.io/>`_ for details.
    For using Keras sequential instead of functional API, see the :py:class:`KerasWrapperSequential<cleanlab.experimental.keras.KerasWrapperSequential>` class.

    Parameters
    ----------
    model: Callable
        A callable function to construct the Keras Model (using functional API). Pass in the function here, not the constructed model!

        For example::

            def model(num_features, num_classes):
                inputs = tf.keras.Input(shape=(num_features,))
                outputs = tf.keras.layers.Dense(num_classes)(inputs)
                return tf.keras.Model(inputs=inputs, outputs=outputs, name="my_keras_model")

    model_kwargs: dict, default = {}
        Dict of optional keyword arguments to pass into ``model()`` when instantiating the ``keras.Model``.

    compile_kwargs: dict, default = {"loss": tf.keras.losses.SparseCategoricalCrossentropy(from_logits=True)}
        Dict of optional keyword arguments to pass into ``model.compile()`` for declaring loss, metrics, optimizer, etc.
    """

    def __init__(
        self,
        model: Callable[[],None],
        model_kwargs: Dict[str, Any] = {},
        compile_kwargs: Dict[str, Any] = {
            "loss": tf.keras.losses.SparseCategoricalCrossentropy(from_logits=True)
        },
    ):
        self.model = model
        self.model_kwargs = model_kwargs
        self.compile_kwargs = compile_kwargs
        self.net = None

    # return type should be replaced with a named tuple.
    def get_params(self, deep: bool = True) -> Dict[str, Any]:
        return {
            "model": self.model,
            "model_kwargs": self.model_kwargs,
            "compile_kwargs": self.compile_kwargs,
        }

<<<<<<< HEAD
    def fit(self, X, y=None, **kwargs: Any) -> None:
        """Note that `X` dataset object must already contain the labels as is required for standard Keras fit.
        You can optionally provide the labels again here as argument `y` to be compatible with sklearn, but they are ignored.
=======
    def fit(self, X, y=None, **kwargs):
        """Trains a Keras classifier.

        Parameters
        ----------
        X : tf.Dataset or np.array or pd.DataFrame
            If `X` is a tensorflow dataset object, it must already contain the labels as is required for standard Keras fit.

        y : np.array or pd.DataFrame, default = None
            If `X` is a tensorflow dataset object, you can optionally provide the labels again here as argument `y` to be compatible with sklearn,
            but they are ignored.
            If `X` is a numpy array or pandas dataframe, the labels have to be passed in using this argument.
>>>>>>> 6ed61e0b
        """

        self.net = self.model(**self.model_kwargs)
        self.net.compile(**self.compile_kwargs)

        if isinstance(X, (np.ndarray, pd.DataFrame)):
            assert_valid_inputs(X, y)
            kwargs["y"] = y

        self.net.fit(X, **kwargs)

    def predict_proba(self, X, *, apply_softmax: bool = True, **kwargs: Any) -> None:
        """Set extra argument `apply_softmax` to True to indicate your network only outputs logits not probabilities."""
        if self.net is None:
            raise ValueError("must call fit() before predict()")
        pred_probs = self.net.predict(X, **kwargs)
        if apply_softmax:
            pred_probs = tf.nn.softmax(pred_probs, axis=1)
        return pred_probs

    def predict(self, X, **kwargs: Any) -> None:
        pred_probs = self.predict_proba(X, **kwargs)
        return np.argmax(pred_probs, axis=1)

    def summary(self, **kwargs: Any) -> None:
        self.net.summary(**kwargs)


class KerasWrapperSequential:
    """Makes any ``tf.keras.models.Sequential`` object compatible with :py:class:`CleanLearning <cleanlab.classification.CleanLearning>` and sklearn.

    `KerasWrapperSequential` is instantiated in the same way as a keras ``Sequential``  object, except for optional extra `compile_kwargs` argument.
    Just instantiate this object in the same way as your ``tf.keras.models.Sequential`` object (rather than passing in an existing ``Sequential`` object).
    The instance methods of this class work in the same way as those of any keras ``Sequential`` object, see the `Keras documentation <https://keras.io/>`_ for details.

    Parameters
    ----------
    layers: list
        A list containing the layers to add to the keras ``Sequential`` model (same as for ``tf.keras.models.Sequential``).

    name: str, default = None
        Name for the Keras model (same as for ``tf.keras.models.Sequential``).

    compile_kwargs: dict, default = {"loss": tf.keras.losses.SparseCategoricalCrossentropy(from_logits=True)}
        Dict of optional keyword arguments to pass into ``model.compile()`` for declaring loss, metrics, optimizer, etc.
    """

    def __init__(
        self,
        layers: Optional[list] = None,
        name: Optional[str] = None,
        compile_kwargs: Dict[str, Any] = {
            "loss": tf.keras.losses.SparseCategoricalCrossentropy(from_logits=True)
        },
    ):
        self.layers = layers
        self.name = name
        self.compile_kwargs = compile_kwargs
        self.net = None

    def get_params(self, deep=True):
        return {
            "layers": self.layers,
            "name": self.name,
            "compile_kwargs": self.compile_kwargs,
        }

    def fit(self, X, y=None, **kwargs):
        """Trains a Sequential Keras classifier.

        Parameters
        ----------
        X : tf.Dataset or np.array or pd.DataFrame
            If `X` is a tensorflow dataset object, it must already contain the labels as is required for standard Keras fit.

        y : np.array or pd.DataFrame, default = None
            If `X` is a tensorflow dataset object, you can optionally provide the labels again here as argument `y` to be compatible with sklearn,
            but they are ignored.
            If `X` is a numpy array or pandas dataframe, the labels have to be passed in using this argument.
        """
        self.net = tf.keras.models.Sequential(self.layers, self.name)
        self.net.compile(**self.compile_kwargs)

        if isinstance(X, (np.ndarray, pd.DataFrame)):
            assert_valid_inputs(X, y)
            kwargs["y"] = y

        self.net.fit(X, **kwargs)

    def predict_proba(self, X, *, apply_softmax=True, **kwargs):
        """Set extra argument `apply_softmax` to True to indicate your network only outputs logits not probabilities."""
        if self.net is None:
            raise ValueError("must call fit() before predict()")
        pred_probs = self.net.predict(X, **kwargs)
        if apply_softmax:
            pred_probs = tf.nn.softmax(pred_probs, axis=1)
        return pred_probs

    def predict(self, X, **kwargs):
        pred_probs = self.predict_proba(X, **kwargs)
        return np.argmax(pred_probs, axis=1)

    def summary(self, **kwargs):
        self.net.summary(**kwargs)<|MERGE_RESOLUTION|>--- conflicted
+++ resolved
@@ -37,13 +37,9 @@
 
 import tensorflow as tf
 import numpy as np
-<<<<<<< HEAD
-from typing import Callable, Dict, Any, Optional
-=======
 import pandas as pd
 from typing import Callable, Optional
 from cleanlab.internal.validation import assert_valid_inputs
->>>>>>> 6ed61e0b
 
 
 class KerasWrapperModel:
@@ -74,7 +70,7 @@
 
     def __init__(
         self,
-        model: Callable[[],None],
+        model: Callable[[], None],
         model_kwargs: Dict[str, Any] = {},
         compile_kwargs: Dict[str, Any] = {
             "loss": tf.keras.losses.SparseCategoricalCrossentropy(from_logits=True)
@@ -93,11 +89,6 @@
             "compile_kwargs": self.compile_kwargs,
         }
 
-<<<<<<< HEAD
-    def fit(self, X, y=None, **kwargs: Any) -> None:
-        """Note that `X` dataset object must already contain the labels as is required for standard Keras fit.
-        You can optionally provide the labels again here as argument `y` to be compatible with sklearn, but they are ignored.
-=======
     def fit(self, X, y=None, **kwargs):
         """Trains a Keras classifier.
 
@@ -110,7 +101,6 @@
             If `X` is a tensorflow dataset object, you can optionally provide the labels again here as argument `y` to be compatible with sklearn,
             but they are ignored.
             If `X` is a numpy array or pandas dataframe, the labels have to be passed in using this argument.
->>>>>>> 6ed61e0b
         """
 
         self.net = self.model(**self.model_kwargs)

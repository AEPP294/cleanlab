--- conflicted
+++ resolved
@@ -51,8 +51,6 @@
 adj_confident_thresholds_shared: np.ndarray
 labels_shared: LabelLike
 pred_probs_shared: np.ndarray
-<<<<<<< HEAD
-=======
 
 
 def find_label_issues_batched(
@@ -227,7 +225,6 @@
         pbar.close()
 
     return lab.get_label_issues()
->>>>>>> 42c98de6
 
 
 class LabelInspector:
@@ -301,11 +298,7 @@
       Whether to suppress print statements or not.
 
     n_jobs: int, optional
-<<<<<<< HEAD
-      Number of processes for multiprocessing. Only used on Linux.
-=======
       Number of processes for multiprocessing (default value = 1). Only used on Linux.
->>>>>>> 42c98de6
       If `n_jobs=None`, will use either the number of: physical cores if psutil is installed, or logical cores otherwise.
 
     quality_score_kwargs : dict, optional
@@ -325,11 +318,7 @@
         verbose: bool = True,
         quality_score_kwargs: Optional[dict] = None,
         num_issue_kwargs: Optional[dict] = None,
-<<<<<<< HEAD
-        n_jobs: Optional[int] = None,
-=======
         n_jobs: Optional[int] = 1,
->>>>>>> 42c98de6
     ):
         if quality_score_kwargs is None:
             quality_score_kwargs = {}
@@ -365,10 +354,7 @@
         )
         self.examples_processed_quality = 0  # number of examples seen so far for estimating label quality and number of label issues
         # Determine number of cores for multiprocessing:
-<<<<<<< HEAD
-=======
         self.n_jobs: Optional[int] = None
->>>>>>> 42c98de6
         os_name = platform.system()
         if os_name != "Linux":
             self.n_jobs = 1
@@ -734,158 +720,4 @@
     if pred_probs.shape[1] != num_class:
         raise ValueError("num_class must equal pred_probs.shape[1]")
 
-<<<<<<< HEAD
-    return labels
-
-
-def find_label_issues_batched(
-    *,
-    labels_file: Optional[str] = None,
-    pred_probs_file: Optional[str] = None,
-    labels: Optional[LabelLike] = None,
-    pred_probs: Optional[np.ndarray] = None,
-    batch_size: int = 10000,
-    n_jobs: Optional[int] = None,
-    verbose: bool = True,
-    quality_score_kwargs: Optional[dict] = None,
-    num_issue_kwargs: Optional[dict] = None,
-) -> np.ndarray:
-    """
-    Variant of :py:func:`filter.find_label_issues <cleanlab.filter.find_label_issues>`
-    that requires less memory by reading `pred_probs`, `labels` in mini-batches, if provided as files.
-    Only .npy files are supported (not .npz), and these must be loadable via: ``np.load(your_file, mmap_mode="r")``.
-    If you want to read from other file-types (eg. HDF5 or Zarr) instead,
-    see the example usage of the ``LabelInspector`` class.
-
-    This function basically implements the example ``LabelInspector`` usage script,
-    but you can further customize that script by running it yourself.
-    See the documentation of ``LabelInspector`` to learn more about how this method works internally.
-
-    With default settings, the results returned from this method closely approximate those returned from:
-    ``cleanlab.filter.find_label_issues(..., filter_by="low_self_confidence", return_indices_ranked_by="self_confidence")``
-
-    Parameters
-    ----------
-    labels_file: str, optional
-      Path to .npy file where the entire 1D `labels` numpy array is stored on disk (list format is not supported).
-      This is loaded using: ``np.load(labels_file, mmap_mode="r")``
-      so make sure this file was created via: ``np.save()`` or other compatible methods.
-
-    pred_probs_file: str, optional
-      Path to .npy file where the entire `pred_probs` numpy array is stored on disk.
-      This is loaded using: ``np.load(pred_probs_file, mmap_mode="r")``
-      so make sure this file was created via: ``np.save()`` or other compatible methods.
-
-    labels: np.ndarray or list, optional
-      Given class labels for each example in the dataset, (int) values in ``0,1,2,...,K-1``.
-      Recommend providing `labels_file` instead of `labels` to avoid loading big objects into memory.
-
-    pred_probs: np.ndarray, optional
-      2D array of model-predicted class probabilities (floats) for each example in the dataset.
-      Recommend providing `pred_probs_file` instead of `pred_probs` to avoid loading big objects into memory.
-
-    batch_size : int, optional
-      Size of mini-batches to use for estimating the label issues.
-      To maximize efficiency, try to use the largest `batch_size` your memory allows.
-
-    n_jobs: int, optional
-      Number of processes for multiprocessing. Only used on Linux.
-      If `n_jobs=None`, will use either the number of: physical cores if psutil is installed, or logical cores otherwise.
-
-    verbose : bool, optional
-      Whether to suppress print statements or not.
-
-    quality_score_kwargs : dict, optional
-      Keyword arguments to pass into :py:func:`rank.get_label_quality_scores <cleanlab.rank.get_label_quality_scores>`.
-
-    num_issue_kwargs : dict, optional
-      Keyword arguments to :py:func:`count.num_label_issues()` <cleanlab.count.num_label_issues>`
-      to control estimation of the number of label issues.
-      The only supported kwarg here for now is: `estimation_method`.
-
-    Returns
-    -------
-    issue_indices : np.ndarray
-      Indices of examples with label issues, sorted by label quality score.
-
-    Examples
-    --------
-    >>> batch_size = 10000  # for efficiency, set this to as large of a value as your memory can handle
-    >>> issues = find_label_issues_batched(labels_file="LABELS.npy", pred_probs_file="PREDPROBS.npy", batch_size=batch_size)
-    """
-    if labels_file is not None:
-        if labels is not None:
-            raise ValueError("only specify one of: `labels` or `labels_file`")
-        if not isinstance(labels_file, str):
-            raise ValueError(
-                "labels_file must be str specifying path to .npy file containing the array of labels"
-            )
-        labels = np.load(labels_file, mmap_mode="r")
-        assert isinstance(labels, np.ndarray)
-
-    if pred_probs_file is not None:
-        if pred_probs is not None:
-            raise ValueError("only specify one of: `pred_probs` or `pred_probs_file`")
-        if not isinstance(pred_probs_file, str):
-            raise ValueError(
-                "pred_probs_file must be str specifying path to .npy file containing 2D array of pred_probs"
-            )
-        pred_probs = np.load(pred_probs_file, mmap_mode="r")
-        assert isinstance(pred_probs, np.ndarray)
-        if verbose:
-            print(
-                f"mmap-loaded numpy arrays have: {len(pred_probs)} examples, {pred_probs.shape[1]} classes"
-            )
-    if labels is None:
-        raise ValueError("must provide one of: `labels` or `labels_file`")
-    if pred_probs is None:
-        raise ValueError("must provide one of: `pred_probs` or `pred_probs_file`")
-
-    assert isinstance(pred_probs, np.ndarray)
-    if len(labels) != len(pred_probs):
-        raise ValueError(
-            f"len(labels)={len(labels)} does not match len(pred_probs)={len(pred_probs)}. Perhaps an issue loading mmap numpy arrays from file."
-        )
-    lab = LabelInspector(
-        num_class=pred_probs.shape[1],
-        verbose=verbose,
-        n_jobs=n_jobs,
-        quality_score_kwargs=quality_score_kwargs,
-        num_issue_kwargs=num_issue_kwargs,
-    )
-    n = len(labels)
-    if verbose:
-        from tqdm.auto import tqdm
-
-        pbar = tqdm(desc="number of examples processed for estimating thresholds", total=n)
-    i = 0
-    while i < n:
-        end_index = i + batch_size
-        labels_batch = labels[i:end_index]
-        pred_probs_batch = pred_probs[i:end_index, :]
-        i = end_index
-        lab.update_confident_thresholds(labels_batch, pred_probs_batch)
-        if verbose:
-            pbar.update(batch_size)
-
-    # Next evaluate the quality of the labels (run this on full dataset you want to evaluate):
-    if verbose:
-        pbar.close()
-        pbar = tqdm(desc="number of examples processed for checking labels", total=n)
-    i = 0
-    while i < n:
-        end_index = i + batch_size
-        labels_batch = labels[i:end_index]
-        pred_probs_batch = pred_probs[i:end_index, :]
-        i = end_index
-        _ = lab.score_label_quality(labels_batch, pred_probs_batch)
-        if verbose:
-            pbar.update(batch_size)
-
-    if verbose:
-        pbar.close()
-
-    return lab.get_label_issues()
-=======
-    return labels
->>>>>>> 42c98de6
+    return labels
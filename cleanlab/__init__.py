from .version import __version__
from . import classification
from . import count
from . import rank
from . import filter
from . import benchmarking
from . import dataset
from . import multiannotator
from . import outlier
from . import token_classification
from . import multilabel_classification
<<<<<<< HEAD
from . import regression
=======


class DatalabUnavailable:
    def __init__(self, message):
        self.message = message

    def __getattr__(self, name):
        message = self.message + f" (raised when trying to access {name})"
        raise ImportError(message)

    def __call__(self, *args, **kwargs):
        message = (
            self.message + f" (raised when trying to call with args: {args}, kwargs: {kwargs})"
        )
        raise ImportError(message)


def _datalab_import_factory():
    try:
        from .datalab.datalab import Datalab as _Datalab

        return _Datalab
    except ImportError:
        return DatalabUnavailable(
            "Datalab is not available due to missing dependencies. "
            "To install Datalab, run `pip install cleanlab[datalab]`."
        )


def _issue_manager_import_factory():
    try:
        from .datalab.issue_manager import IssueManager as _IssueManager

        return _IssueManager
    except ImportError:
        return DatalabUnavailable(
            "IssueManager is not available due to missing dependencies for Datalab. "
            "To install Datalab, run `pip install cleanlab[datalab]`."
        )


Datalab = _datalab_import_factory()
IssueManager = _issue_manager_import_factory()
>>>>>>> 79cc3eb6
<|MERGE_RESOLUTION|>--- conflicted
+++ resolved
@@ -9,9 +9,7 @@
 from . import outlier
 from . import token_classification
 from . import multilabel_classification
-<<<<<<< HEAD
 from . import regression
-=======
 
 
 class DatalabUnavailable:
@@ -54,5 +52,4 @@
 
 
 Datalab = _datalab_import_factory()
-IssueManager = _issue_manager_import_factory()
->>>>>>> 79cc3eb6
+IssueManager = _issue_manager_import_factory()
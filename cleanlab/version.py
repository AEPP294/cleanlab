--- conflicted
+++ resolved
@@ -74,11 +74,7 @@
 
 # 0.1.1 - Major update adding support for Windows and Python 3.7
 #   - Added support for Python 3.7
-<<<<<<< HEAD
-#   - Added full support for Windows, including multiprocessing parallelization support in cleanlab/filter.py
-=======
 #   - Added full support for Windows, including multiprocessing support in cleanlab/pruning.py
->>>>>>> 29e4a971
 #   - Improved PEP-8 adherence in core cleanlab/ code.
 
 # 0.1.0 - Release of confident learning paper: https://arxiv.org/pdf/1911.00068.pdf

# Copyright (C) 2017-2022  Cleanlab Inc.
# This file is part of cleanlab.
#
# cleanlab is free software: you can redistribute it and/or modify
# it under the terms of the GNU Affero General Public License as published
# by the Free Software Foundation, either version 3 of the License, or
# (at your option) any later version.
#
# cleanlab is distributed in the hope that it will be useful,
# but WITHOUT ANY WARRANTY; without even the implied warranty of
# MERCHANTABILITY or FITNESS FOR A PARTICULAR PURPOSE.  See the
# GNU Affero General Public License for more details.
#
# You should have received a copy of the GNU Affero General Public License
# along with cleanlab.  If not, see <https://www.gnu.org/licenses/>.

"""
cleanlab package for multiclass, multi-label learning with noisy labels for any dataset and model.

The LearningWithNoisyLabels class wraps around an instance of a
classifier class. Your classifier must adhere to the sklearn template,
meaning it must define four functions:

* ``clf.fit(X, y, sample_weight = None)``
* ``clf.predict_proba(X)``
* ``clf.predict(X)``
* ``clf.score(X, y, sample_weight = None)``

where ``X`` (of length *n*) contains the data/examples, ``y`` (of length *n*)
contains the contains targets formatted as ``0, 1, 2, ..., num_classes-1``, and
``sample_weight`` (of length *n*) re-weights examples in the loss function while
training.

Furthermore, your estimator should be correctly clonable via
`sklearn.base.clone`: cleanlab internally creates multiple instances of your
estimator, and if you e.g. manually wrap a PyTorch model, you must ensure that
every call to your estimator's `__init__()` creates an independent instance of
the model.

Note
----
There are two new notions of confidence in this package:

1. Confident **examples** -- examples we are confident are labeled correctly
We prune everything else. Comptuationally, this means keeping the examples
with high probability of belong to their provided label class.

2. Confident **errors** -- examples we are confident are labeled erroneously.
We prune these. Comptuationally, this means pruning the examples with
high probability of belong to a different class.

Examples
--------
>>> from cleanlab.classification import LearningWithNoisyLabels
>>> from sklearn.linear_model import LogisticRegression as LogReg
>>> rp = LearningWithNoisyLabels(clf=LogReg()) # Pass in any classifier.
>>> rp.fit(X_train, labels_maybe_with_errors)
>>> # Estimate the predictions as if you had trained without label issues.
>>> pred = rp.predict(X_test)

The easiest way to use any model (Tensorflow, caffe2, PyTorch, etc.)
with ``cleanlab`` is to wrap it in a class that inherits
the ``sklearn.base.BaseEstimator``:

.. code:: python

    from sklearn.base import BaseEstimator
    class YourModel(BaseEstimator): # Inherits sklearn base classifier
        def __init__(self, ):
            pass
        def fit(self, X, y, sample_weight = None):
            pass
        def predict(self, X):
            pass
        def predict_proba(self, X):
            pass
        def score(self, X, y, sample_weight = None):
            pass

Note
----

* `labels` - The given (maybe noisy) labels in the original dataset, which may have errors.
* Class labels must be formatted as natural numbers: 0, 1, ..., num_classes-1

Note
----

Confident Learning is the state-of-the-art (Northcutt et al., 2021) for
weak supervision, finding label issues in datasets, learning with noisy
labels, uncertainty estimation, and more. It works with ANY classifier,
including deep neural networks. See clf parameter.

Confident learning is a subfield of theory and algorithms of machine learning with noisy labels.
Cleanlab achieves state-of-the-art performance of any open-sourced implementation of confident
learning across a variety of tasks like multi-class classification, multi-label classification,
and PU learning.

Given any classifier having the predict_proba() method, an input feature
matrix, `X`, and a discrete vector of noisy labels, `labels`, Confident Learning estimates the
classifications that would be obtained if the `true_labels` had instead been provided
to the classifier during training. `labels` denotes the noisy label instead of
\\tilde(y) (used in confident learning paper), for ASCII encoding reasons.
"""

from sklearn.linear_model import LogisticRegression as LogReg
from sklearn.metrics import accuracy_score
from sklearn.base import BaseEstimator
import numpy as np
import inspect
import warnings
from cleanlab.internal.util import (
    assert_inputs_are_valid,
    value_counts,
)
from cleanlab.count import (
    estimate_py_noise_matrices_and_cv_pred_proba,
    estimate_py_and_noise_matrices_from_probabilities,
    estimate_cv_predicted_probabilities,
    estimate_latent,
)
from cleanlab.internal.latent_algebra import (
    compute_py_inv_noise_matrix,
    compute_noise_matrix_from_inverse,
)
from cleanlab import filter


class LearningWithNoisyLabels(BaseEstimator):  # Inherits sklearn classifier
    """Automated and robust learning with noisy labels using any dataset and any model. This class
    trains a model `clf` with error-prone, noisy labels as if the model had been instead trained
    on a dataset with perfect labels. It achieves this by cleaning out the error and providing
    cleaned data while training.

    Parameters
    ----------
    clf : :obj:`sklearn.classifier` compliant class (e.g. skorch wraps around PyTorch)
      See cleanlab.example_models for examples of sklearn wrappers around, e.g. PyTorch.
      The clf object must have the following three functions defined:
      1. clf.predict_proba(X) # Predicted probabilities
      2. clf.predict(X) # Predict labels
      3. clf.fit(X, y, sample_weight) # Train classifier
      Stores the classifier used in Confident Learning.
      Default classifier used is logistic regression.

    seed : :obj:`int`, default: None
      Set the default state of the random number generator used to split
      the cross-validated folds. If None, uses np.random current random state.

    cv_n_folds : :obj:`int`
      This class needs holdout predicted probabilities for every data example
      and if not provided, uses cross-validation to compute them.
      cv_n_folds sets the number of cross-validation folds used to compute
      out-of-sample probabilities for each example in X.

    converge_latent_estimates : :obj:`bool` (Default: False)
      If true, forces numerical consistency of latent estimates. Each is
      estimated independently, but they are related mathematically with closed
      form equivalences. This will iteratively enforce consistency.

    pulearning : :obj:`int` (0 or 1, default: None)
      Only works for 2 class datasets. Set to the integer of the class that is
      perfectly labeled (certain no errors in that class).

    find_label_issues_kwargs : dict, default = {}
      Optional keyword arguments to pass into `filter.find_label_issues()`.
      Options that may especially impact accuracy include:
      `filter_by`, `frac_noise`, `min_examples_per_class`

    verbose : :obj:`int` (0 or 1, default: 1)
      Controls how much output is printed. Set = 0 to suppress print statements.
    """

    def __init__(
        self,
        clf=None,
        *,
        seed=None,
        # Hyper-parameters (used by .fit() function)
        cv_n_folds=5,
        converge_latent_estimates=False,
        pulearning=None,
        find_label_issues_kwargs={},
        verbose=1,
    ):

        if clf is None:
            # Use logistic regression if no classifier is provided.
            clf = LogReg(multi_class="auto", solver="lbfgs")

        # Make sure the given classifier has the appropriate methods defined.
        if not hasattr(clf, "fit"):
            raise ValueError("The classifier (clf) must define a .fit() method.")
        if not hasattr(clf, "predict_proba"):
            raise ValueError("The classifier (clf) must define a .predict_proba() method.")
        if not hasattr(clf, "predict"):
            raise ValueError("The classifier (clf) must define a .predict() method.")

        if seed is not None:
            np.random.seed(seed=seed)

        self.clf = clf
        self.seed = seed
        self.cv_n_folds = cv_n_folds
        self.converge_latent_estimates = converge_latent_estimates
        self.pulearning = pulearning
        self.find_label_issues_kwargs = find_label_issues_kwargs
        self.verbose = verbose
        self.label_issues_mask = None
        self.sample_weight = None
        self.confident_joint = None
        self.py = None
        self.ps = None
        self.num_classes = None
        self.noise_matrix = None
        self.inverse_noise_matrix = None
        self.clf_kwargs = None
        self.clf_final_kwargs = None

    def fit(
        self,
        X,
        labels,
        *,
        pred_probs=None,
        thresholds=None,
        noise_matrix=None,
        inverse_noise_matrix=None,
        label_issues_mask=None,
        clf_kwargs={},
        clf_final_kwargs={},
    ):
        """This method trains the model `self.clf` with error-prone, noisy labels as if
        the model had been instead trained on a dataset with the correct labels.
        It achieves this by: first training `clf` via cross-validation on the noisy data,
        using the resulting predicted probabilities to identify label issues,
        pruning the data with label issues, and finally training `clf` on the remaining clean data.

        Parameters
        ----------
        X : :obj:`np.array`
          Input feature matrix (N, D), 2D numpy array

        labels : :obj:`np.array`
          A discrete vector of noisy labels, i.e. some labels may be erroneous.
          *Format requirements*: the labels must be in the set {0, 1, ..., num_classes-1}.

        pred_probs : :obj:`np.array` (shape (N, num_classes))
          P(label=k|x) is a matrix with num_classes model-predicted probabilities.
          Each row of this matrix corresponds to an example `x` and contains the model-predicted
          probabilities that `x` belongs to each possible class.
          The columns must be ordered such that these probabilities correspond to class 0,1,2,...
          `pred_probs` should have been computed using 3 (or higher) fold cross-validation.

          Note
          ----
          If you are not sure, leave `pred_probs = None` (default) and it will be computed
          for you using cross-validation with your model.

        thresholds : :obj:`iterable` (list or np.array) of shape (num_classes, 1)  or (num_classes,)
          P(label^=k|label=k). List of probabilities used to determine the cutoff
          predicted probability necessary to consider an example as a given
          class label.
          Default is ``None``. These are computed for you automatically.
          If an example has a predicted probability "greater" than
          this threshold, it is counted as having true_label = k. This is
          not used for pruning/filtering, only for estimating the noise rates using
          confident counts. Values in list should be between 0 and 1.

        noise_matrix : :obj:`np.array` of shape (num_classes, num_classes)
          A conditional probability matrix of the form P(label=k_s|true_label=k_y) containing
          the fraction of examples in every class, labeled as every other class.
          Assumes columns of noise_matrix sum to 1.

        inverse_noise_matrix : :obj:`np.array` of shape (num_classes, num_classes)
          A conditional probability matrix of the form P(true_label=k_y|label=k_s). Contains
          the estimated fraction observed examples in each class k_s, that are
          mislabeled examples from every other class k_y. If None, the
          inverse_noise_matrix will be computed from pred_probs and labels.
          Assumes columns of inverse_noise_matrix sum to 1.

        label_issues_mask : np.array<bool>, default = None
          A boolean mask for the entire dataset such as those returned by:
          `LearningWithNoisyLabels.find_label_issues()` or `filter.find_label_issues()`.
          If specified, examples corresponding to False entries will be pruned from the data before
          training the `clf` model.
          Providing this argument significantly reduces the time this method takes to run by
          skipping the slow cross validation training step necessary to pre-compute the boolean mask
          of label issues

        clf_kwargs : dict, default = {}
          Optional keyword arguments to pass into `clf` fit() method.

        clf_final_kwargs : dict, default = {}
          Optional extra keyword arguments to pass into the final `clf` fit() on the cleaned data
          but not the `clf` fit() in each fold of cross-validation on the noisy data.
          The final fit() will also receive `clf_kwargs`,
          but these may be overwritten by values in `clf_final_kwargs`.
          This can be useful for training differently in the final fit()
          than during cross-validation.

        Returns
        -------
        tuple
          (label_issues_mask, sample_weight)"""

        clf_final_kwargs = {**clf_kwargs, **clf_final_kwargs}
        self.clf_final_kwargs = clf_final_kwargs

        if label_issues_mask is None:
            label_issues_mask = self.find_label_issues(
                X,
                labels,
                pred_probs=pred_probs,
                thresholds=thresholds,
                noise_matrix=noise_matrix,
                inverse_noise_matrix=inverse_noise_matrix,
                clf_kwargs=clf_kwargs,
            )
        elif self.verbose:
            print("Using provided label_issues_mask instead of finding label issues.")

        # Always overwrites `self.label_issues_mask` and ensures same length as `X` and `labels`.
        self.label_issues_mask = label_issues_mask
        x_mask = ~self.label_issues_mask
        x_cleaned = X[x_mask]
        labels_cleaned = labels[x_mask]
        if self.verbose:
            print(f"Pruning {np.sum(self.label_issues_mask)} examples with label issues ...")
            print(f"Remaining clean data has {len(labels_cleaned)} examples.")

        # Check if sample_weight in clf.fit(). Not compatible with Python 2.
        if (
            "sample_weight" in inspect.getfullargspec(self.clf.fit).args
            and "sample_weight" not in self.clf_kwargs
        ):
            # Re-weight examples in the loss function for the final fitting
            # labels.t. the "apparent" original number of examples in each class
            # is preserved, even though the pruned sets may differ.
            if self.verbose:
                print(
                    "Assigning sample weights for final training based on estimated label quality."
                )

            self.sample_weight = np.ones(np.shape(labels_cleaned))
            for k in range(self.num_classes):
                sample_weight_k = 1.0 / max(self.noise_matrix[k][k], 1e-3)  # clip sample weights
                self.sample_weight[labels_cleaned == k] = sample_weight_k

            if self.verbose:
                print("Fitting final model on the clean data ...")
            self.clf.fit(
                x_cleaned,
                labels_cleaned,
                sample_weight=self.sample_weight,
                **self.clf_final_kwargs,
            )
        else:
            if self.verbose:
                print("Fitting final model on the clean data ...")
            # This is less accurate, but best we can do if no sample_weight.
            self.clf.fit(x_cleaned, labels_cleaned, **self.clf_final_kwargs)

        return self.clf

    def predict(self, *args, **kwargs):
        """Returns a vector of predictions.

        Parameters
        ----------
        X : :obj:`np.array` of shape (n, m)
          The test data as a feature matrix."""

        return self.clf.predict(*args, **kwargs)

    def predict_proba(self, *args, **kwargs):
        """Returns a vector of probabilities P(true_label=k)
        for each example in X.

        Parameters
        ----------
        X : :obj:`np.array` of shape (n, m)
          The test data as a feature matrix."""

        return self.clf.predict_proba(*args, **kwargs)

    def score(self, X, y, sample_weight=None):
        """Returns the clf's score on a test set X with labels y.
        Uses the model/clf's default scoring function.

        Parameters
        ----------
        X : :obj:`np.array` of shape (n, m)
          The test data as a feature matrix.

        y : :obj:`np.array<int>` of shape (n,) or (n, 1)
          The test classification labels as an array.

        sample_weight : :obj:`np.array<float>` of shape (n,) or (n, 1)
          Weights each example when computing the score / accuracy."""

        if hasattr(self.clf, "score"):

            # Check if sample_weight in clf.score(). Not compatible with Python 2.
            if "sample_weight" in inspect.getfullargspec(self.clf.score).args:
                return self.clf.score(X, y, sample_weight=sample_weight)
            else:
                return self.clf.score(X, y)
        else:
            return accuracy_score(
                y,
                self.clf.predict(X),
                sample_weight=sample_weight,
            )

    def find_label_issues(
        self,
        X=None,
        labels=None,
        *,
        pred_probs=None,
        thresholds=None,
        noise_matrix=None,
        inverse_noise_matrix=None,
        clf_kwargs={},
    ):
        """Runs cross-validation to get out-of-sample pred_probs from `clf`
        and then calls `filter.find_label_issues(labels, pred_probs)` to find label issues.
        The resulting label_issues_mask is saved in self.label_issues_mask and returned.
        Kwargs for `filter.find_label_issues` must have already been specified
        in the initialization of LearningWithNoisyLabels, not here.

        Unlike `filter.find_label_issues`, which requires `pred_probs`,
        this method only requires a classifier and it can do the cross-validation training for you.
        Both methods return the same boolean mask that identifies which examples have label issues.

        Note: This method computes the label issues from scratch, to access previously-computed
        label issues from this LearningWithNoisyLabels instance, use `self.get_label_issues()`.

        This is the method called to find label issues inside `LearningWithNoisyLabels.fit()`.
        For descriptions of the arguments, see `LearningWithNoisyLabels.fit()` documentation.

        Returns
        -------
        label_issues_mask : np.array<bool>
          This method returns a boolean mask for the entire dataset where True represents
          a label issue and False represents an example that is accurately labeled with high confidence.
        """

        if self.label_issues_mask is not None and self.verbose:
            print(
                "Overwriting previously identified label issues stored at self.label_issues_mask. "
                "`self.get_label_issues()` will now return the newly identified label issues. "
                "If you already ran `self.find_label_issues()` and don't want to recompute, you"
                "should pass the `label_issues_mask` in as a parameter to this function."
            )

        # Check inputs
        allow_empty_X = False if pred_probs is None else True
        assert_inputs_are_valid(X, labels, pred_probs, allow_empty_X=allow_empty_X)
        if noise_matrix is not None and np.trace(noise_matrix) <= 1:
            t = np.round(np.trace(noise_matrix), 2)
            raise ValueError("Trace(noise_matrix) is {}, but must exceed 1.".format(t))
        if inverse_noise_matrix is not None and (np.trace(inverse_noise_matrix) <= 1):
            t = np.round(np.trace(inverse_noise_matrix), 2)
            raise ValueError("Trace(inverse_noise_matrix) is {}. Must exceed 1.".format(t))

        # Number of classes
        self.num_classes = len(np.unique(labels))
        if len(labels) / self.num_classes < self.cv_n_folds:
            raise ValueError(
                "Need more data from each class for cross-validation. "
                "Try decreasing `cv_n_folds` (eg. to 2,3) in LearningWithNoisyLabels()"
            )
        # 'ps' is p(labels=k)
        self.ps = value_counts(labels) / float(len(labels))

        self.clf_kwargs = clf_kwargs
        self._process_label_issues_kwargs(self.find_label_issues_kwargs)

        # self._process_label_issues_kwargs might set self.confident_joint. If so, we should use it.
        if self.confident_joint is not None:
            self.py, noise_matrix, inv_noise_matrix = estimate_latent(
                confident_joint=self.confident_joint,
                labels=labels,
            )

        # If needed, compute noise rates (probability of class-conditional mislabeling).
        if noise_matrix is not None:
            self.noise_matrix = noise_matrix
            if inverse_noise_matrix is None:
                if self.verbose:
                    print("Computing label noise estimates from provided noise matrix ...")
                self.py, self.inverse_noise_matrix = compute_py_inv_noise_matrix(
                    ps=self.ps,
                    noise_matrix=self.noise_matrix,
                )
        if inverse_noise_matrix is not None:
            self.inverse_noise_matrix = inverse_noise_matrix
            if noise_matrix is None:
                if self.verbose:
                    print("Computing label noise estimates from provided inverse noise matrix ...")
                self.noise_matrix = compute_noise_matrix_from_inverse(
                    ps=self.ps,
                    inverse_noise_matrix=self.inverse_noise_matrix,
                )

        if noise_matrix is None and inverse_noise_matrix is None:
            if pred_probs is None:
                if self.verbose:
                    print(
                        "Computing out of sample predicted probabilites via "
                        f"{self.cv_n_folds}-fold cross validation. May take a while ..."
                    )
                (
                    self.py,
                    self.noise_matrix,
                    self.inverse_noise_matrix,
                    self.confident_joint,
                    pred_probs,
                ) = estimate_py_noise_matrices_and_cv_pred_proba(
                    X=X,
                    labels=labels,
                    clf=self.clf,
                    cv_n_folds=self.cv_n_folds,
                    thresholds=thresholds,
                    converge_latent_estimates=self.converge_latent_estimates,
                    seed=self.seed,
                    clf_kwargs=self.clf_kwargs,
                )
            else:  # pred_probs is provided by user (assumed holdout probabilities)
                if self.verbose:
                    print("Computing label noise estimates from provided pred_probs ...")
                (
                    self.py,
                    self.noise_matrix,
                    self.inverse_noise_matrix,
                    self.confident_joint,
                ) = estimate_py_and_noise_matrices_from_probabilities(
                    labels=labels,
                    pred_probs=pred_probs,
                    thresholds=thresholds,
                    converge_latent_estimates=self.converge_latent_estimates,
                )

        # If needed, compute P(label=k|x), denoted pred_probs (the predicted probabilities)
        if pred_probs is None:
            if self.verbose:
                print(
                    "Computing out of sample predicted probabilites via "
                    f"{self.cv_n_folds}-fold cross validation. May take a while ..."
                )

            pred_probs = estimate_cv_predicted_probabilities(
                X=X,
                labels=labels,
                clf=self.clf,
                cv_n_folds=self.cv_n_folds,
                seed=self.seed,
                clf_kwargs=self.clf_kwargs,
            )

        # if pulearning == the integer specifying the class without noise.
        if self.num_classes == 2 and self.pulearning is not None:  # pragma: no cover
            # pulearning = 1 (no error in 1 class) implies p(label=1|true_label=0) = 0
            self.noise_matrix[self.pulearning][1 - self.pulearning] = 0
            self.noise_matrix[1 - self.pulearning][1 - self.pulearning] = 1
            # pulearning = 1 (no error in 1 class) implies p(true_label=0|label=1) = 0
            self.inverse_noise_matrix[1 - self.pulearning][self.pulearning] = 0
            self.inverse_noise_matrix[self.pulearning][self.pulearning] = 1
            # pulearning = 1 (no error in 1 class) implies p(label=1,true_label=0) = 0
            self.confident_joint[self.pulearning][1 - self.pulearning] = 0
            self.confident_joint[1 - self.pulearning][1 - self.pulearning] = 1

        if self.verbose:
            print("Using predicted probabilities to identify label issues ...")
        # Get the boolean mask of the label issues
        self.label_issues_mask = filter.find_label_issues(
            labels,
            pred_probs,
            **self.find_label_issues_kwargs,
        )
        if self.verbose:
<<<<<<< HEAD
            print(f"Identified {np.sum(self.label_issues_mask)} examples with label issues.")

        return self.label_issues_mask
=======
            print(f"Pruning {len(labels)-len(labels_cleaned)} datapoints with label issues ...")
            print(f"Remaining clean data has {len(labels_cleaned)} datapoints.")

        # Check if sample_weight in clf.fit()
        if (
            "sample_weight" in inspect.getfullargspec(self.clf.fit).args
            and "sample_weight" not in self.clf_kwargs
        ):
            # Re-weight examples in the loss function for the final fitting
            # labels.t. the "apparent" original number of examples in each class
            # is preserved, even though the pruned sets may differ.
            if self.verbose:
                print(
                    f"Assigning sample weights for final training based on estimated label quality ..."
                )

            self.sample_weight = np.ones(np.shape(labels_cleaned))
            for k in range(self.K):
                sample_weight_k = 1.0 / max(self.noise_matrix[k][k], 1e-3)  # clip sample weights
                self.sample_weight[labels_cleaned == k] = sample_weight_k

            if self.verbose:
                print("Fitting final model on the clean data ...")
            self.clf.fit(
                x_cleaned, labels_cleaned, sample_weight=self.sample_weight, **self.clf_final_kwargs
            )
        else:
            if self.verbose:
                print("Fitting final model on the clean data ...")
            # This is less accurate, but best we can do if no sample_weight.
            self.clf.fit(x_cleaned, labels_cleaned, **self.clf_final_kwargs)

        return self.clf

    def predict(self, *args, **kwargs):
        """Returns a vector of predictions.

        Parameters
        ----------
        X : :obj:`np.array` of shape (n, m)
          The test data as a feature matrix."""

        return self.clf.predict(*args, **kwargs)

    def predict_proba(self, *args, **kwargs):
        """Returns a vector of probabilities P(true_label=k)
        for each example in X.

        Parameters
        ----------
        X : :obj:`np.array` of shape (n, m)
          The test data as a feature matrix."""

        return self.clf.predict_proba(*args, **kwargs)

    def score(self, X, y, sample_weight=None):
        """Returns the clf's score on a test set X with labels y.
        Uses the model/clf's default scoring function.

        Parameters
        ----------
        X : :obj:`np.array` of shape (n, m)
          The test data as a feature matrix.

        y : :obj:`np.array<int>` of shape (n,) or (n, 1)
          The test classification labels as an array.

        sample_weight : :obj:`np.array<float>` of shape (n,) or (n, 1)
          Weights each example when computing the score / accuracy."""

        if hasattr(self.clf, "score"):

            # Check if sample_weight in clf.score()
            if "sample_weight" in inspect.getfullargspec(self.clf.score).args:
                return self.clf.score(X, y, sample_weight=sample_weight)
            else:
                return self.clf.score(X, y)
        else:
            return accuracy_score(
                y,
                self.clf.predict(X),
                sample_weight=sample_weight,
            )
>>>>>>> a3bac68c

    def get_label_issues(self):
        """Accessor. Returns `self.label_issues_mask` if previously already computed."""

        if self.label_issues_mask is None:
            warnings.warn(
                "The label issues have not yet been computed. "
                "Run self.find_label_issues() or self.fit() first."
            )
        return self.label_issues_mask

    def _process_label_issues_kwargs(self, find_label_issues_kwargs):
        """Private helper function that is used to modify the arguments to passed to
        filter.find_label_issues via the LearningWithNoisyLabels.find_label_issues class. Because
        this is a classification task, some default parameters change and some errors should
        be throne if certain unsupported (for classification) arguments are passed in. This method
        handles those parameters inside of find_label_issues_kwargs and throws an error if you pass
        in a kwargs argument to filter.find_label_issues that is not supported by the
        LearningWithNoisyLabels.find_label_issues() function."""

        # Defaults for LearningWithNoisyLabels.find_label_issues() vs filter.find_label_issues()
        DEFAULT_FIND_LABEL_ISSUES_KWARGS = {"min_examples_per_class": 10}
        find_label_issues_kwargs = {**DEFAULT_FIND_LABEL_ISSUES_KWARGS, **find_label_issues_kwargs}
        # Todo: support multi_label classification in the future and remove multi_label from list
        unsupported_kwargs = ["return_indices_ranked_by", "multi_label"]
        for unsupported_kwarg in unsupported_kwargs:
            if unsupported_kwarg in find_label_issues_kwargs:
                raise ValueError(
                    "These kwargs of `find_label_issues()` are not supported "
                    f"for `LearningWithNoisyLabels`: {unsupported_kwargs}"
                )
        # LearningWithNoisyLabels will use this to compute the noise_matrix and inverse_noise_matrix
        if "confident_joint" in find_label_issues_kwargs:
            self.confident_joint = find_label_issues_kwargs["confident_joint"]
        self.find_label_issues_kwargs = find_label_issues_kwargs<|MERGE_RESOLUTION|>--- conflicted
+++ resolved
@@ -329,7 +329,7 @@
             print(f"Pruning {np.sum(self.label_issues_mask)} examples with label issues ...")
             print(f"Remaining clean data has {len(labels_cleaned)} examples.")
 
-        # Check if sample_weight in clf.fit(). Not compatible with Python 2.
+        # Check if sample_weight in clf.fit()
         if (
             "sample_weight" in inspect.getfullargspec(self.clf.fit).args
             and "sample_weight" not in self.clf_kwargs
@@ -401,7 +401,7 @@
 
         if hasattr(self.clf, "score"):
 
-            # Check if sample_weight in clf.score(). Not compatible with Python 2.
+            # Check if sample_weight in clf.score()
             if "sample_weight" in inspect.getfullargspec(self.clf.score).args:
                 return self.clf.score(X, y, sample_weight=sample_weight)
             else:
@@ -581,95 +581,9 @@
             **self.find_label_issues_kwargs,
         )
         if self.verbose:
-<<<<<<< HEAD
             print(f"Identified {np.sum(self.label_issues_mask)} examples with label issues.")
 
         return self.label_issues_mask
-=======
-            print(f"Pruning {len(labels)-len(labels_cleaned)} datapoints with label issues ...")
-            print(f"Remaining clean data has {len(labels_cleaned)} datapoints.")
-
-        # Check if sample_weight in clf.fit()
-        if (
-            "sample_weight" in inspect.getfullargspec(self.clf.fit).args
-            and "sample_weight" not in self.clf_kwargs
-        ):
-            # Re-weight examples in the loss function for the final fitting
-            # labels.t. the "apparent" original number of examples in each class
-            # is preserved, even though the pruned sets may differ.
-            if self.verbose:
-                print(
-                    f"Assigning sample weights for final training based on estimated label quality ..."
-                )
-
-            self.sample_weight = np.ones(np.shape(labels_cleaned))
-            for k in range(self.K):
-                sample_weight_k = 1.0 / max(self.noise_matrix[k][k], 1e-3)  # clip sample weights
-                self.sample_weight[labels_cleaned == k] = sample_weight_k
-
-            if self.verbose:
-                print("Fitting final model on the clean data ...")
-            self.clf.fit(
-                x_cleaned, labels_cleaned, sample_weight=self.sample_weight, **self.clf_final_kwargs
-            )
-        else:
-            if self.verbose:
-                print("Fitting final model on the clean data ...")
-            # This is less accurate, but best we can do if no sample_weight.
-            self.clf.fit(x_cleaned, labels_cleaned, **self.clf_final_kwargs)
-
-        return self.clf
-
-    def predict(self, *args, **kwargs):
-        """Returns a vector of predictions.
-
-        Parameters
-        ----------
-        X : :obj:`np.array` of shape (n, m)
-          The test data as a feature matrix."""
-
-        return self.clf.predict(*args, **kwargs)
-
-    def predict_proba(self, *args, **kwargs):
-        """Returns a vector of probabilities P(true_label=k)
-        for each example in X.
-
-        Parameters
-        ----------
-        X : :obj:`np.array` of shape (n, m)
-          The test data as a feature matrix."""
-
-        return self.clf.predict_proba(*args, **kwargs)
-
-    def score(self, X, y, sample_weight=None):
-        """Returns the clf's score on a test set X with labels y.
-        Uses the model/clf's default scoring function.
-
-        Parameters
-        ----------
-        X : :obj:`np.array` of shape (n, m)
-          The test data as a feature matrix.
-
-        y : :obj:`np.array<int>` of shape (n,) or (n, 1)
-          The test classification labels as an array.
-
-        sample_weight : :obj:`np.array<float>` of shape (n,) or (n, 1)
-          Weights each example when computing the score / accuracy."""
-
-        if hasattr(self.clf, "score"):
-
-            # Check if sample_weight in clf.score()
-            if "sample_weight" in inspect.getfullargspec(self.clf.score).args:
-                return self.clf.score(X, y, sample_weight=sample_weight)
-            else:
-                return self.clf.score(X, y)
-        else:
-            return accuracy_score(
-                y,
-                self.clf.predict(X),
-                sample_weight=sample_weight,
-            )
->>>>>>> a3bac68c
 
     def get_label_issues(self):
         """Accessor. Returns `self.label_issues_mask` if previously already computed."""

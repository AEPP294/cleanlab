# Copyright (C) 2017-2023  Cleanlab Inc.
# This file is part of cleanlab.
#
# cleanlab is free software: you can redistribute it and/or modify
# it under the terms of the GNU Affero General Public License as published
# by the Free Software Foundation, either version 3 of the License, or
# (at your option) any later version.
#
# cleanlab is distributed in the hope that it will be useful,
# but WITHOUT ANY WARRANTY; without even the implied warranty of
# MERCHANTABILITY or FITNESS FOR A PARTICULAR PURPOSE.  See the
# GNU Affero General Public License for more details.
#
# You should have received a copy of the GNU Affero General Public License
# along with cleanlab.  If not, see <https://www.gnu.org/licenses/>.

"""
Provides dataset-level and class-level overviews of issues in your classification dataset.
If your task allows you to modify the classes in your dataset, this module can help you determine
which classes to remove (see :py:func:`rank_classes_by_label_quality <cleanlab.dataset.rank_classes_by_label_quality>`)
and which classes to merge (see :py:func:`find_overlapping_classes <cleanlab.dataset.find_overlapping_classes>`).
"""

from typing import Optional, cast
import numpy as np
import pandas as pd
from cleanlab.count import estimate_joint


def rank_classes_by_label_quality(
    labels=None,
    pred_probs=None,
    *,
    class_names=None,
    num_examples=None,
    joint=None,
    confident_joint=None,
    multi_label=False,
) -> pd.DataFrame:
    """
    Returns a Pandas DataFrame with all classes and three overall class label quality scores
    (details about each score are listed in the Returns parameter). By default, classes are ordered
    by "Label Quality Score", ascending, so the most problematic classes are reported first.

    Score values are unnormalized and may tend to be very small. What matters is their relative
    ranking across the classes.

    This method works by providing any one (and only one) of the following inputs:

    1. ``labels`` and ``pred_probs``, or
    2. ``joint`` and ``num_examples``, or
    3. ``confident_joint``

    Only provide **exactly one of the above input options**, do not provide a combination.

    Examples
    --------
    >>> from cleanlab.dataset import rank_classes_by_label_quality
    >>> from sklearn.linear_model import LogisticRegression
    >>> from sklearn.model_selection import cross_val_predict
<<<<<<< HEAD
    >>> data, labels = get_data_labels_from_dataset(yourFavoriteDataset)
    >>> yourFavoriteModel = LogisticRegression()
    >>> pred_probs = cross_val_predict(
            yourFavoriteModel,
            data,
            labels,
            cv=3,
            method="predict_proba",
        )  # generate cross-validation estimates for each input data point
    >>> df = rank_classes_by_label_quality(
            labels=labels,
            pred_probs=pred_probs,
        )  # report overall label quality scores summarizing the examples annotated as each class
=======
    >>> data, labels = get_data_labels_from_dataset()
    >>> yourFavoriteModel = LogisticRegression()
    >>> pred_probs = cross_val_predict(yourFavoriteModel, data, labels, cv=3, method="predict_proba")
    >>> df = rank_classes_by_label_quality(labels=labels, pred_probs=pred_probs)
>>>>>>> 79cc3eb6

    **Parameters**: For parameter info, see the docstring of :py:func:`find_overlapping_classes <cleanlab.dataset.find_overlapping_classes>`.

    Returns
    -------
    overall_label_quality : pd.DataFrame
        Pandas DataFrame with cols "Class Index", "Label Issues", "Inverse Label Issues",
        "Label Issues", "Inverse Label Noise", "Label Quality Score",
        with a description of each of these columns below.
        The length of the DataFrame is ``num_classes`` (one row per class).
        Noise scores are between 0 and 1, where 0 implies no label issues
        in the class. The "Label Quality Score" is also between 0 and 1 where 1 implies
        perfect quality. Columns:

        * *Class Index*: The index of the class in 0, 1, ..., K-1.
        * *Label Issues*: ``count(given_label = k, true_label != k)``, estimated number of examples in the dataset that are labeled as class k but should have a different label.
        * *Inverse Label Issues*: ``count(given_label != k, true_label = k)``, estimated number of examples in the dataset that should actually be labeled as class k but have been given another label.
        * *Label Noise*: ``prob(true_label != k | given_label = k)``, estimated proportion of examples in the dataset that are labeled as class k but should have a different label. For each class k: this is computed by dividing the number of examples with "Label Issues" that were labeled as class k by the total number of examples labeled as class k.
        * *Inverse Label Noise*: ``prob(given_label != k | true_label = k)``, estimated proportion of examples in the dataset that should actually be labeled as class k but have been given another label.
        * *Label Quality Score*: ``p(true_label = k | given_label = k)``. This is the proportion of examples with given label k that have been labeled correctly, i.e. ``1 - label_noise``.

        By default, the DataFrame is ordered by "Label Quality Score", ascending.
    """
    if multi_label:
        raise ValueError(
            "For multilabel data, please instead call:  multilabel_classification.dataset.overall_multilabel_health_score()"
        )

    if joint is None:
        joint = estimate_joint(
            labels=labels,
            pred_probs=pred_probs,
            confident_joint=confident_joint,
        )
    if num_examples is None:
        num_examples = _get_num_examples(labels=labels)
    given_label_noise = joint.sum(axis=1) - joint.diagonal()  # p(s=k) - p(s=k,y=k) = p(y!=k, s=k)
    true_label_noise = joint.sum(axis=0) - joint.diagonal()  # p(y=k) - p(s=k,y=k) = p(s!=k,y=k)
    given_conditional_noise = given_label_noise / joint.sum(axis=1)  # p(y!=k, s=k) / p(s=k)
    true_conditional_noise = true_label_noise / joint.sum(axis=0)  # p(s!=k, y=k) / p(y=k)
    df = pd.DataFrame(
        {
            "Class Index": np.arange(len(joint)),
            "Label Issues": (given_label_noise * num_examples).round().astype(int),
            "Inverse Label Issues": (true_label_noise * num_examples).round().astype(int),
            "Label Noise": given_conditional_noise,  # p(y!=k | s=k)
            "Inverse Label Noise": true_conditional_noise,  # p(s!=k | y=k)
            # Below could equivalently be computed as: joint.diagonal() / joint.sum(axis=1)
            "Label Quality Score": 1 - given_conditional_noise,  # p(y=k | s=k)
        }
    )
    if class_names is not None:
        df.insert(loc=0, column="Class Name", value=class_names)
    return df.sort_values(by="Label Quality Score", ascending=True).reset_index(drop=True)


def find_overlapping_classes(
    labels=None,
    pred_probs=None,
    *,
    asymmetric=False,
    class_names=None,
    num_examples=None,
    joint=None,
    confident_joint=None,
    multi_label=False,
) -> pd.DataFrame:
    """Returns the pairs of classes that are often mislabeled as one another.
    Consider merging the top pairs of classes returned by this method each into a single class.
    If the dataset is labeled by human annotators, consider clearly defining the
    difference between the classes prior to having annotators label the data.

    This method provides two scores in the Pandas DataFrame that is returned:

    * **Num Overlapping Examples**: The number of examples where the two classes overlap
    * **Joint Probability**: `(num overlapping examples / total number of examples in the dataset`).

    This method works by providing any one (and only one) of the following inputs:

    1. ``labels`` and ``pred_probs``, or
    2. ``joint`` and ``num_examples``, or
    3. ``confident_joint``

    Only provide **exactly one of the above input options**, do not provide a combination.

    This method uses the joint distribution of noisy and true labels to compute ontological
    issues via the approach published in `Northcutt et al.,
    2021 <https://jair.org/index.php/jair/article/view/12125>`_.

    Examples
    --------
    >>> from cleanlab.dataset import find_overlapping_classes
    >>> from sklearn.linear_model import LogisticRegression
    >>> from sklearn.model_selection import cross_val_predict
    >>> data, labels = get_data_labels_from_dataset()
    >>> yourFavoriteModel = LogisticRegression()
<<<<<<< HEAD
    >>> pred_probs = cross_val_predict(
            yourFavoriteModel,
            data,
            labels,
            cv=3,
            method="predict_proba",
        )  # generate cross-validation estimates for each input data point
    >>> df = find_overlapping_classes(
            labels=labels,
            pred_probs=pred_probs,
        )  # lists pairs of classes that are often mislabeled as one another
=======
    >>> pred_probs = cross_val_predict(yourFavoriteModel, data, labels, cv=3, method="predict_proba")
    >>> df = find_overlapping_classes(labels=labels, pred_probs=pred_probs)
>>>>>>> 79cc3eb6

    Note
    ----
    The joint distribution of noisy and true labels is asymmetric, and therefore the joint
    probability ``p(given="vehicle", true="truck") != p(true="truck", given="vehicle")``.
    This is intuitive. Images of trucks (true label) are much more likely to be labeled as a car
    (given label) than images of cars (true label) being frequently mislabeled as truck (given
    label). cleanlab takes these differences into account for you automatically via the joint
    distribution. If you do not want this behavior, simply set ``asymmetric=False``.

    This method estimates how often the annotators confuse two classes.
    This differs from just using a similarity matrix or confusion matrix,
    as these summarize characteristics of the predictive model rather than the data labelers (i.e. annotators).
    Instead, this method works even if the model that generated `pred_probs` tends to be more confident in some classes than others.

    Parameters
    ----------
    labels : np.ndarray or list, optional
      An array_like (of length N) of noisy labels for the classification dataset, i.e. some labels may be erroneous.
      Elements must be integers in the set 0, 1, ..., K-1, where K is the number of classes.
      All the classes (0, 1, ..., and K-1) should be present in ``labels``, such that
      ``len(set(labels)) == pred_probs.shape[1]`` for standard multi-class classification with single-labeled data (e.g. ``labels =  [1,0,2,1,1,0...]``).
      For multi-label classification where each example can belong to multiple classes (e.g. ``labels = [[1,2],[1],[0],[],...]``),
      your labels should instead satisfy: ``len(set(k for l in labels for k in l)) == pred_probs.shape[1])``.

    pred_probs : np.ndarray, optional
      An array of shape ``(N, K)`` of model-predicted probabilities,
      ``P(label=k|x)``. Each row of this matrix corresponds
      to an example `x` and contains the model-predicted probabilities that
      `x` belongs to each possible class, for each of the K classes. The
      columns must be ordered such that these probabilities correspond to
      class 0, 1, ..., K-1. `pred_probs` should have been computed using 3 (or
      higher) fold cross-validation.

    asymmetric : bool, optional
      If ``asymmetric=True``, returns separate estimates for both pairs (class1, class2) and (class2, class1). Use this
      for finding "is a" relationships where for example "class1 is a class2".
      In this case, num overlapping examples counts the number of examples that have been labeled as class1 which should actually have been labeled as class2.
      If ``asymmetric=False``, the pair (class1, class2) will only be returned once with an arbitrary order.
      In this case, their estimated score is the sum: ``score(class1, class2) + score(class2, class1))``.

    class_names : Iterable[str]
        A list or other iterable of the string class names. The list should be in the order that
        matches the class indices. So if class 0 is 'dog' and class 1 is 'cat', then
        ``class_names = ['dog', 'cat']``.

    num_examples : int or None, optional
        The number of examples in the dataset, i.e. ``len(labels)``. You only need to provide this if
        you use this function with the joint, e.g. ``find_overlapping_classes(joint=joint)``, otherwise
        this is automatically computed via ``sum(confident_joint)`` or ``len(labels)``.

    joint : np.ndarray, optional
        An array of shape ``(K, K)``, where K is the number of classes,
        representing the estimated joint distribution of the noisy labels and
        true labels. The sum of all entries in this matrix must be 1 (valid
        probability distribution). Each entry in the matrix captures the co-occurence joint
        probability of a true label and a noisy label, i.e. ``p(noisy_label=i, true_label=j)``.
        **Important**. If you input the joint, you must also input `num_examples`.

    confident_joint : np.ndarray, optional
      An array of shape ``(K, K)`` representing the confident joint, the matrix used for identifying label issues, which
      estimates a confident subset of the joint distribution of the noisy and true labels, ``P_{noisy label, true label}``.
      Entry ``(j, k)`` in the matrix is the number of examples confidently counted into the pair of ``(noisy label=j, true label=k)`` classes.
      The `confident_joint` can be computed using :py:func:`count.compute_confident_joint <cleanlab.count.compute_confident_joint>`.
      If not provided, it is computed from the given (noisy) `labels` and `pred_probs`.

    Returns
    -------
    overlapping_classes : pd.DataFrame
        Pandas DataFrame with columns "Class Index A", "Class Index B",
        "Num Overlapping Examples", "Joint Probability" and a description of each below.
        Each row corresponds to a pair of classes.

        * *Class Index A*: the index of a class in 0, 1, ..., K-1.
        * *Class Index B*: the index of a different class (from Class A) in 0, 1, ..., K-1.
        * *Num Overlapping Examples*: estimated number of labels overlapping between the two classes.
        * *Joint Probability*: the *Num Overlapping Examples* divided by the number of examples in the dataset.

        By default, the DataFrame is ordered by "Joint Probability" descending.
    """

    def _2d_matrix_to_row_column_value_list(matrix):
        """Create a list<tuple> [(row_index, col_index, value)] representation of matrix.

        Parameters
        ----------
        matrix : np.ndarray<float>
            Any valid np.ndarray 2-d dimensional matrix.

        Returns
        -------
        list<tuple>
            A [(row_index, col_index, value)] representation of matrix.
        """

        return [(*i, v) for i, v in np.ndenumerate(matrix)]

    if multi_label:
        raise ValueError(
            "For multilabel data, please instead call: multilabel_classification.dataset.common_multilabel_issues()"
        )

    if joint is None:
        joint = estimate_joint(
            labels=labels,
            pred_probs=pred_probs,
            confident_joint=confident_joint,
        )
    if num_examples is None:
        num_examples = _get_num_examples(labels=labels, confident_joint=confident_joint)
    if asymmetric:
        rcv_list = _2d_matrix_to_row_column_value_list(joint)
        # Remove diagonal elements
        rcv_list = [tup for tup in rcv_list if tup[0] != tup[1]]
    else:  # symmetric
        # Sum the upper and lower triangles and remove the lower triangle and the diagonal
        sym_joint = np.triu(joint) + np.tril(joint).T
        rcv_list = _2d_matrix_to_row_column_value_list(sym_joint)
        # Provide values only in (the upper triangle) of the matrix.
        rcv_list = [tup for tup in rcv_list if tup[0] < tup[1]]
    df = pd.DataFrame(rcv_list, columns=["Class Index A", "Class Index B", "Joint Probability"])
    num_overlapping = (df["Joint Probability"] * num_examples).round().astype(int)
    df.insert(loc=2, column="Num Overlapping Examples", value=num_overlapping)
    if class_names is not None:
        df.insert(
            loc=0, column="Class Name A", value=df["Class Index A"].apply(lambda x: class_names[x])
        )
        df.insert(
            loc=1, column="Class Name B", value=df["Class Index B"].apply(lambda x: class_names[x])
        )
    return df.sort_values(by="Joint Probability", ascending=False).reset_index(drop=True)


def overall_label_health_score(
    labels=None,
    pred_probs=None,
    *,
    num_examples=None,
    joint=None,
    confident_joint=None,
    multi_label=False,
    verbose=True,
) -> float:
    """Returns a single score between 0 and 1 measuring the overall quality of all labels in a dataset.
    Intuitively, the score is the average correctness of the given labels across all examples in the
    dataset. So a score of 1 suggests your data is perfectly labeled and a score of 0.5 suggests
    half of the examples in the dataset may be incorrectly labeled. Thus, a higher
    score implies a higher quality dataset.

    This method works by providing any one (and only one) of the following inputs:

    1. ``labels`` and ``pred_probs``, or
    2. ``joint`` and ``num_examples``, or
    3. ``confident_joint``

    Only provide **exactly one of the above input options**, do not provide a combination.

    Examples
    --------
    >>> from cleanlab.dataset import overall_label_health_score
    >>> from sklearn.linear_model import LogisticRegression
    >>> from sklearn.model_selection import cross_val_predict
<<<<<<< HEAD
    >>> data, labels = get_data_labels_from_dataset(yourFavoriteDataset)
    >>> yourFavoriteModel = LogisticRegression()
    >>> pred_probs = cross_val_predict(
            yourFavoriteModel,
            data,
            labels,
            cv=3,
            method="predict_proba",
        )  # generate cross-validation estimates for each input data point
    >>> score = overall_label_health_score(
            labels=labels,
            pred_probs=pred_probs,
        )  # a score measuring the overall quality of all labels in a dataset.
=======
    >>> data, labels = get_data_labels_from_dataset()
    >>> yourFavoriteModel = LogisticRegression()
    >>> pred_probs = cross_val_predict(yourFavoriteModel, data, labels, cv=3, method="predict_proba")
    >>> score = overall_label_health_score(labels=labels, pred_probs=pred_probs)  # doctest: +SKIP
>>>>>>> 79cc3eb6

    **Parameters**: For parameter info, see the docstring of :py:func:`find_overlapping_classes <cleanlab.dataset.find_overlapping_classes>`.


    Returns
    -------
    health_score : float
        A score between 0 and 1, where 1 implies all labels in the dataset are estimated to be correct.
        A score of 0.5 implies that half of the dataset's labels are estimated to have issues.
    """
    if multi_label:
        raise ValueError(
            "For multilabel data, please instead call: multilabel_classification.dataset.overall_multilabel_health_score()"
        )

    if joint is None:
        joint = estimate_joint(
            labels=labels,
            pred_probs=pred_probs,
            confident_joint=confident_joint,
        )
    if num_examples is None:
        num_examples = _get_num_examples(labels=labels)
    joint_trace = joint.trace()
    if verbose:
        num_issues = (num_examples * (1 - joint_trace)).round().astype(int)
        print(
            f" * Overall, about {1 - joint_trace:.0%} ({num_issues:,} of the {num_examples:,}) "
            f"labels in your dataset have potential issues.\n"
            f" ** The overall label health score for this dataset is: {joint_trace:.2f}."
        )
    return joint_trace


def health_summary(
    labels=None,
    pred_probs=None,
    *,
    asymmetric=False,
    class_names=None,
    num_examples=None,
    joint=None,
    confident_joint=None,
    multi_label=False,
    verbose=True,
) -> dict:
    """Prints a health summary of your dataset.

    This summary includes useful statistics like:

    * The classes with the most and least label issues.
    * Classes that overlap and could potentially be merged.
    * Overall label quality scores, summarizing how accurate the labels appear overall.

    This method works by providing any one (and only one) of the following inputs:

    1. ``labels`` and ``pred_probs``, or
    2. ``joint`` and ``num_examples``, or
    3. ``confident_joint``

    Only provide **exactly one of the above input options**, do not provide a combination.

    Examples
    --------
    >>> from cleanlab.dataset import health_summary
    >>> from sklearn.linear_model import LogisticRegression
    >>> from sklearn.model_selection import cross_val_predict
<<<<<<< HEAD
    >>> data, labels = get_data_labels_from_dataset(yourFavoriteDataset)
    >>> yourFavoriteModel = LogisticRegression()
    >>> pred_probs = cross_val_predict(
            yourFavoriteModel,
            data,
            labels,
            cv=3,
            method="predict_proba",
        )  # generate cross-validation estimates for each input data point
    >>> summary = health_summary(
                labels=labels,
                pred_probs=pred_probs,
        )  # dictionary summarizing the overall label quality of the classes in your dataset
=======
    >>> data, labels = get_data_labels_from_dataset()
    >>> yourFavoriteModel = LogisticRegression()
    >>> pred_probs = cross_val_predict(yourFavoriteModel, data, labels, cv=3, method="predict_proba")
    >>> summary = health_summary(labels=labels, pred_probs=pred_probs)  # doctest: +SKIP
>>>>>>> 79cc3eb6

    **Parameters**: For parameter info, see the docstring of :py:func:`find_overlapping_classes <cleanlab.dataset.find_overlapping_classes>`.

    Returns
    -------
    summary : dict
        A dictionary containing keys (see the corresponding functions' documentation to understand the values):

        - ``"overall_label_health_score"``, corresponding to :py:func:`overall_label_health_score <cleanlab.dataset.overall_label_health_score>`
        - ``"joint"``, corresponding to :py:func:`estimate_joint <cleanlab.count.estimate_joint>`
        - ``"classes_by_label_quality"``, corresponding to :py:func:`rank_classes_by_label_quality <cleanlab.dataset.rank_classes_by_label_quality>`
        - ``"overlapping_classes"``, corresponding to :py:func:`find_overlapping_classes <cleanlab.dataset.find_overlapping_classes>`
    """
    from cleanlab.internal.util import smart_display_dataframe

    if multi_label:
        raise ValueError(
            "For multilabel data, please call multilabel_classification.dataset.health_summary"
        )
    if joint is None:
        joint = estimate_joint(
            labels=labels,
            pred_probs=pred_probs,
            confident_joint=confident_joint,
        )
    if num_examples is None:
        num_examples = _get_num_examples(labels=labels)

    if verbose:
        longest_line = (
            f"|   for your dataset with {num_examples:,} examples "
            f"and {len(joint):,} classes.  |\n"
        )
        print(
            "-" * (len(longest_line) - 1)
            + "\n"
            + f"|  Generating a Cleanlab Dataset Health Summary{' ' * (len(longest_line) - 49)}|\n"
            + longest_line
            + f"|  Note, Cleanlab is not a medical doctor... yet.{' ' * (len(longest_line) - 51)}|\n"
            + "-" * (len(longest_line) - 1)
            + "\n",
        )

    df_class_label_quality = rank_classes_by_label_quality(
        labels=labels,
        pred_probs=pred_probs,
        class_names=class_names,
        num_examples=num_examples,
        joint=joint,
        confident_joint=confident_joint,
    )
    if verbose:
        print("Overall Class Quality and Noise across your dataset (below)")
        print("-" * 60, "\n", flush=True)
        smart_display_dataframe(df_class_label_quality)

    df_overlapping_classes = find_overlapping_classes(
        labels=labels,
        pred_probs=pred_probs,
        asymmetric=asymmetric,
        class_names=class_names,
        num_examples=num_examples,
        joint=joint,
        confident_joint=confident_joint,
    )
    if verbose:
        print(
            "\nClass Overlap. In some cases, you may want to merge classes in the top rows (below)"
            + "\n"
            + "-" * 83
            + "\n",
            flush=True,
        )
        smart_display_dataframe(df_overlapping_classes)
        print()

    health_score = overall_label_health_score(
        labels=labels,
        pred_probs=pred_probs,
        num_examples=num_examples,
        joint=joint,
        confident_joint=confident_joint,
        verbose=verbose,
    )
    if verbose:
        print("\nGenerated with <3 from Cleanlab.\n")
    return {
        "overall_label_health_score": health_score,
        "joint": joint,
        "classes_by_label_quality": df_class_label_quality,
        "overlapping_classes": df_overlapping_classes,
    }


def _get_num_examples(labels=None, confident_joint: Optional[np.ndarray] = None) -> int:
    """Helper method that finds the number of examples from the parameters or throws an error
    if neither parameter is provided.

    **Parameters:** For information about the arguments to this method, see the documentation of `dataset.find_overlapping_classes`

    Returns
    -------
    num_examples : int
        The number of examples in the dataset.

    Raises
    ------
    ValueError
        If `labels` is None."""

    if labels is None and confident_joint is None:
        raise ValueError(
            "Error: num_examples is None. You must either provide confident_joint, "
            "or provide both num_example and joint as input parameters."
        )
    _confident_joint = cast(np.ndarray, confident_joint)
    num_examples = len(labels) if labels is not None else cast(int, np.sum(_confident_joint))
    return num_examples<|MERGE_RESOLUTION|>--- conflicted
+++ resolved
@@ -58,26 +58,10 @@
     >>> from cleanlab.dataset import rank_classes_by_label_quality
     >>> from sklearn.linear_model import LogisticRegression
     >>> from sklearn.model_selection import cross_val_predict
-<<<<<<< HEAD
-    >>> data, labels = get_data_labels_from_dataset(yourFavoriteDataset)
-    >>> yourFavoriteModel = LogisticRegression()
-    >>> pred_probs = cross_val_predict(
-            yourFavoriteModel,
-            data,
-            labels,
-            cv=3,
-            method="predict_proba",
-        )  # generate cross-validation estimates for each input data point
-    >>> df = rank_classes_by_label_quality(
-            labels=labels,
-            pred_probs=pred_probs,
-        )  # report overall label quality scores summarizing the examples annotated as each class
-=======
     >>> data, labels = get_data_labels_from_dataset()
     >>> yourFavoriteModel = LogisticRegression()
     >>> pred_probs = cross_val_predict(yourFavoriteModel, data, labels, cv=3, method="predict_proba")
     >>> df = rank_classes_by_label_quality(labels=labels, pred_probs=pred_probs)
->>>>>>> 79cc3eb6
 
     **Parameters**: For parameter info, see the docstring of :py:func:`find_overlapping_classes <cleanlab.dataset.find_overlapping_classes>`.
 
@@ -174,22 +158,8 @@
     >>> from sklearn.model_selection import cross_val_predict
     >>> data, labels = get_data_labels_from_dataset()
     >>> yourFavoriteModel = LogisticRegression()
-<<<<<<< HEAD
-    >>> pred_probs = cross_val_predict(
-            yourFavoriteModel,
-            data,
-            labels,
-            cv=3,
-            method="predict_proba",
-        )  # generate cross-validation estimates for each input data point
-    >>> df = find_overlapping_classes(
-            labels=labels,
-            pred_probs=pred_probs,
-        )  # lists pairs of classes that are often mislabeled as one another
-=======
     >>> pred_probs = cross_val_predict(yourFavoriteModel, data, labels, cv=3, method="predict_proba")
     >>> df = find_overlapping_classes(labels=labels, pred_probs=pred_probs)
->>>>>>> 79cc3eb6
 
     Note
     ----
@@ -352,26 +322,10 @@
     >>> from cleanlab.dataset import overall_label_health_score
     >>> from sklearn.linear_model import LogisticRegression
     >>> from sklearn.model_selection import cross_val_predict
-<<<<<<< HEAD
-    >>> data, labels = get_data_labels_from_dataset(yourFavoriteDataset)
-    >>> yourFavoriteModel = LogisticRegression()
-    >>> pred_probs = cross_val_predict(
-            yourFavoriteModel,
-            data,
-            labels,
-            cv=3,
-            method="predict_proba",
-        )  # generate cross-validation estimates for each input data point
-    >>> score = overall_label_health_score(
-            labels=labels,
-            pred_probs=pred_probs,
-        )  # a score measuring the overall quality of all labels in a dataset.
-=======
     >>> data, labels = get_data_labels_from_dataset()
     >>> yourFavoriteModel = LogisticRegression()
     >>> pred_probs = cross_val_predict(yourFavoriteModel, data, labels, cv=3, method="predict_proba")
     >>> score = overall_label_health_score(labels=labels, pred_probs=pred_probs)  # doctest: +SKIP
->>>>>>> 79cc3eb6
 
     **Parameters**: For parameter info, see the docstring of :py:func:`find_overlapping_classes <cleanlab.dataset.find_overlapping_classes>`.
 
@@ -439,26 +393,10 @@
     >>> from cleanlab.dataset import health_summary
     >>> from sklearn.linear_model import LogisticRegression
     >>> from sklearn.model_selection import cross_val_predict
-<<<<<<< HEAD
-    >>> data, labels = get_data_labels_from_dataset(yourFavoriteDataset)
-    >>> yourFavoriteModel = LogisticRegression()
-    >>> pred_probs = cross_val_predict(
-            yourFavoriteModel,
-            data,
-            labels,
-            cv=3,
-            method="predict_proba",
-        )  # generate cross-validation estimates for each input data point
-    >>> summary = health_summary(
-                labels=labels,
-                pred_probs=pred_probs,
-        )  # dictionary summarizing the overall label quality of the classes in your dataset
-=======
     >>> data, labels = get_data_labels_from_dataset()
     >>> yourFavoriteModel = LogisticRegression()
     >>> pred_probs = cross_val_predict(yourFavoriteModel, data, labels, cv=3, method="predict_proba")
     >>> summary = health_summary(labels=labels, pred_probs=pred_probs)  # doctest: +SKIP
->>>>>>> 79cc3eb6
 
     **Parameters**: For parameter info, see the docstring of :py:func:`find_overlapping_classes <cleanlab.dataset.find_overlapping_classes>`.
 

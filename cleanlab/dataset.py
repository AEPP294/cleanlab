# Copyright (C) 2017-2023  Cleanlab Inc.
# This file is part of cleanlab.
#
# cleanlab is free software: you can redistribute it and/or modify
# it under the terms of the GNU Affero General Public License as published
# by the Free Software Foundation, either version 3 of the License, or
# (at your option) any later version.
#
# cleanlab is distributed in the hope that it will be useful,
# but WITHOUT ANY WARRANTY; without even the implied warranty of
# MERCHANTABILITY or FITNESS FOR A PARTICULAR PURPOSE.  See the
# GNU Affero General Public License for more details.
#
# You should have received a copy of the GNU Affero General Public License
# along with cleanlab.  If not, see <https://www.gnu.org/licenses/>.


"""
Provides dataset-level and class-level overviews of issues in your classification dataset.
If your task allows you to modify the classes in your dataset, this module can help you determine
which classes to remove (see :py:func:`rank_classes_by_label_quality <cleanlab.dataset.rank_classes_by_label_quality>`)
and which classes to merge (see :py:func:`find_overlapping_classes <cleanlab.dataset.find_overlapping_classes>`).
"""

from typing import Optional, cast
import numpy as np
import pandas as pd
from cleanlab.count import estimate_joint


def rank_classes_by_label_quality(
    labels=None,
    pred_probs=None,
    *,
    class_names=None,
    num_examples=None,
    joint=None,
    confident_joint=None,
    multi_label=False,
) -> pd.DataFrame:
    """
    Returns a Pandas DataFrame with all classes and three overall class label quality scores
    (details about each score are listed in the Returns parameter). By default, classes are ordered
    by "Label Quality Score", ascending, so the most problematic classes are reported first.

    Score values are unnormalized and may tend to be very small. What matters is their relative
    ranking across the classes.

    This method works by providing any one (and only one) of the following inputs:

    1. ``labels`` and ``pred_probs``, or
    2. ``joint`` and ``num_examples``, or
    3. ``confident_joint``

    Only provide **exactly one of the above input options**, do not provide a combination.

<<<<<<< HEAD
    **Parameters**: For information about the arguments to this method, see the documentation of
    :py:func:`find_overlapping_classes <cleanlab.dataset.find_overlapping_classes>`.
=======
    Examples
    --------
    >>> from cleanlab.dataset import rank_classes_by_label_quality
    >>> from sklearn.linear_model import LogisticRegression
    >>> from sklearn.model_selection import cross_val_predict
    >>> data, labels = get_data_labels_from_dataset(yourFavoriteDataset)
    >>> yourFavoriteModel = LogisticRegression()
    >>> pred_probs = cross_val_predict(
            yourFavoriteModel,
            data,
            labels,
            cv=3,
            method="predict_proba",
        )  # generate cross-validation estimates for each input data point
    >>> df = rank_classes_by_label_quality(
            labels=labels,
            pred_probs=pred_probs,
        )  # report overall label quality scores summarizing the examples annotated as each class

    **Parameters**: For parameter info, see the docstring of :py:func:`find_overlapping_classes <cleanlab.dataset.find_overlapping_classes>`.
>>>>>>> 1e653def

    Returns
    -------
    overall_label_quality : pd.DataFrame
        Pandas DataFrame with cols "Class Index", "Label Issues", "Inverse Label Issues",
        "Label Issues", "Inverse Label Noise", "Label Quality Score",
        with a description of each of these columns below.
        The length of the DataFrame is ``num_classes`` (one row per class).
        Noise scores are between 0 and 1, where 0 implies no label issues
        in the class. The "Label Quality Score" is also between 0 and 1 where 1 implies
        perfect quality. Columns:

        * *Class Index*: The index of the class in 0, 1, ..., K-1.
        * *Label Issues*: ``count(given_label = k, true_label != k)``, estimated number of examples in the dataset that are labeled as class k but should have a different label.
        * *Inverse Label Issues*: ``count(given_label != k, true_label = k)``, estimated number of examples in the dataset that should actually be labeled as class k but have been given another label.
        * *Label Noise*: ``prob(true_label != k | given_label = k)``, estimated proportion of examples in the dataset that are labeled as class k but should have a different label. For each class k: this is computed by dividing the number of examples with "Label Issues" that were labeled as class k by the total number of examples labeled as class k.
        * *Inverse Label Noise*: ``prob(given_label != k | true_label = k)``, estimated proportion of examples in the dataset that should actually be labeled as class k but have been given another label.
        * *Label Quality Score*: ``p(true_label = k | given_label = k)``. This is the proportion of examples with given label k that have been labeled correctly, i.e. ``1 - label_noise``.

        By default, the DataFrame is ordered by "Label Quality Score", ascending.
    """
    if multi_label:
        raise ValueError(
            "For multilabel data, please instead call:  multilabel_classification.dataset.overall_multilabel_health_score()"
        )

    if joint is None:
        joint = estimate_joint(
            labels=labels,
            pred_probs=pred_probs,
            confident_joint=confident_joint,
        )
    if num_examples is None:
        num_examples = _get_num_examples(labels=labels)
    given_label_noise = joint.sum(axis=1) - joint.diagonal()  # p(s=k) - p(s=k,y=k) = p(y!=k, s=k)
    true_label_noise = joint.sum(axis=0) - joint.diagonal()  # p(y=k) - p(s=k,y=k) = p(s!=k,y=k)
    given_conditional_noise = given_label_noise / joint.sum(axis=1)  # p(y!=k, s=k) / p(s=k)
    true_conditional_noise = true_label_noise / joint.sum(axis=0)  # p(s!=k, y=k) / p(y=k)
    df = pd.DataFrame(
        {
            "Class Index": np.arange(len(joint)),
            "Label Issues": (given_label_noise * num_examples).round().astype(int),
            "Inverse Label Issues": (true_label_noise * num_examples).round().astype(int),
            "Label Noise": given_conditional_noise,  # p(y!=k | s=k)
            "Inverse Label Noise": true_conditional_noise,  # p(s!=k | y=k)
            # Below could equivalently be computed as: joint.diagonal() / joint.sum(axis=1)
            "Label Quality Score": 1 - given_conditional_noise,  # p(y=k | s=k)
        }
    )
    if class_names is not None:
        df.insert(loc=0, column="Class Name", value=class_names)
    return df.sort_values(by="Label Quality Score", ascending=True).reset_index(drop=True)


def find_overlapping_classes(
    labels=None,
    pred_probs=None,
    *,
    asymmetric=False,
    class_names=None,
    num_examples=None,
    joint=None,
    confident_joint=None,
    multi_label=False,
) -> pd.DataFrame:
    """Returns the pairs of classes that are often mislabeled as one another.
    Consider merging the top pairs of classes returned by this method each into a single class.
    If the dataset is labeled by human annotators, consider clearly defining the
    difference between the classes prior to having annotators label the data.

    This method provides two scores in the Pandas DataFrame that is returned:

    * **Num Overlapping Examples**: The number of examples where the two classes overlap
    * **Joint Probability**: `(num overlapping examples / total number of examples in the dataset`).

    This method works by providing any one (and only one) of the following inputs:

    1. ``labels`` and ``pred_probs``, or
    2. ``joint`` and ``num_examples``, or
    3. ``confident_joint``

    Only provide **exactly one of the above input options**, do not provide a combination.

    This method uses the joint distribution of noisy and true labels to compute ontological
    issues via the approach published in `Northcutt et al.,
    2021 <https://jair.org/index.php/jair/article/view/12125>`_.

    Examples
    --------
    >>> from cleanlab.dataset import find_overlapping_classes
    >>> from sklearn.linear_model import LogisticRegression
    >>> from sklearn.model_selection import cross_val_predict
    >>> data, labels = get_data_labels_from_dataset(yourFavoriteDataset)
    >>> yourFavoriteModel = LogisticRegression()
    >>> pred_probs = cross_val_predict(
            yourFavoriteModel,
            data,
            labels,
            cv=3,
            method="predict_proba",
        )  # generate cross-validation estimates for each input data point
    >>> df = find_overlapping_classes(
            labels=labels,
            pred_probs=pred_probs,
        )  # lists pairs of classes that are often mislabeled as one another

    Note
    ----
    The joint distribution of noisy and true labels is asymmetric, and therefore the joint
    probability ``p(given="vehicle", true="truck") != p(true="truck", given="vehicle")``.
    This is intuitive. Images of trucks (true label) are much more likely to be labeled as a car
    (given label) than images of cars (true label) being frequently mislabeled as truck (given
    label). cleanlab takes these differences into account for you automatically via the joint
    distribution. If you do not want this behavior, simply set ``asymmetric=False``.

    This method estimates how often the annotators confuse two classes.
    This differs from just using a similarity matrix or confusion matrix,
    as these summarize characteristics of the predictive model rather than the data labelers (i.e. annotators).
    Instead, this method works even if the model that generated `pred_probs` tends to be more confident in some classes than others.

    Parameters
    ----------
    labels : np.ndarray or list, optional
      An array_like (of length N) of noisy labels for the classification dataset, i.e. some labels may be erroneous.
      Elements must be integers in the set 0, 1, ..., K-1, where K is the number of classes.
      All the classes (0, 1, ..., and K-1) should be present in ``labels``, such that
      ``len(set(labels)) == pred_probs.shape[1]`` for standard multi-class classification with single-labeled data (e.g. ``labels =  [1,0,2,1,1,0...]``).
      For multi-label classification where each example can belong to multiple classes (e.g. ``labels = [[1,2],[1],[0],[],...]``),
      your labels should instead satisfy: ``len(set(k for l in labels for k in l)) == pred_probs.shape[1])``.

    pred_probs : np.ndarray, optional
      An array of shape ``(N, K)`` of model-predicted probabilities,
      ``P(label=k|x)``. Each row of this matrix corresponds
      to an example `x` and contains the model-predicted probabilities that
      `x` belongs to each possible class, for each of the K classes. The
      columns must be ordered such that these probabilities correspond to
      class 0, 1, ..., K-1. `pred_probs` should have been computed using 3 (or
      higher) fold cross-validation.

    asymmetric : bool, optional
      If ``asymmetric=True``, returns separate estimates for both pairs (class1, class2) and (class2, class1). Use this
      for finding "is a" relationships where for example "class1 is a class2".
      In this case, num overlapping examples counts the number of examples that have been labeled as class1 which should actually have been labeled as class2.
      If ``asymmetric=False``, the pair (class1, class2) will only be returned once with an arbitrary order.
      In this case, their estimated score is the sum: ``score(class1, class2) + score(class2, class1))``.

    class_names : Iterable[str]
        A list or other iterable of the string class names. The list should be in the order that
        matches the class indices. So if class 0 is 'dog' and class 1 is 'cat', then
        ``class_names = ['dog', 'cat']``.

    num_examples : int or None, optional
        The number of examples in the dataset, i.e. ``len(labels)``. You only need to provide this if
        you use this function with the joint, e.g. ``find_overlapping_classes(joint=joint)``, otherwise
        this is automatically computed via ``sum(confident_joint)`` or ``len(labels)``.

    joint : np.ndarray, optional
        An array of shape ``(K, K)``, where K is the number of classes,
        representing the estimated joint distribution of the noisy labels and
        true labels. The sum of all entries in this matrix must be 1 (valid
        probability distribution). Each entry in the matrix captures the co-occurence joint
        probability of a true label and a noisy label, i.e. ``p(noisy_label=i, true_label=j)``.
        **Important**. If you input the joint, you must also input `num_examples`.

    confident_joint : np.ndarray, optional
      An array of shape ``(K, K)`` representing the confident joint, the matrix used for identifying label issues, which
      estimates a confident subset of the joint distribution of the noisy and true labels, ``P_{noisy label, true label}``.
      Entry ``(j, k)`` in the matrix is the number of examples confidently counted into the pair of ``(noisy label=j, true label=k)`` classes.
      The `confident_joint` can be computed using :py:func:`count.compute_confident_joint <cleanlab.count.compute_confident_joint>`.
      If not provided, it is computed from the given (noisy) `labels` and `pred_probs`.

    Returns
    -------
    overlapping_classes : pd.DataFrame
        Pandas DataFrame with columns "Class Index A", "Class Index B",
        "Num Overlapping Examples", "Joint Probability" and a description of each below.
        Each row corresponds to a pair of classes.

        * *Class Index A*: the index of a class in 0, 1, ..., K-1.
        * *Class Index B*: the index of a different class (from Class A) in 0, 1, ..., K-1.
        * *Num Overlapping Examples*: estimated number of labels overlapping between the two classes.
        * *Joint Probability*: the *Num Overlapping Examples* divided by the number of examples in the dataset.

        By default, the DataFrame is ordered by "Joint Probability" descending.
    """

    def _2d_matrix_to_row_column_value_list(matrix):
        """Create a list<tuple> [(row_index, col_index, value)] representation of matrix.

        Parameters
        ----------
        matrix : np.ndarray<float>
            Any valid np.ndarray 2-d dimensional matrix.

        Returns
        -------
        list<tuple>
            A [(row_index, col_index, value)] representation of matrix.
        """

        return [(*i, v) for i, v in np.ndenumerate(matrix)]

    if multi_label:
        raise ValueError(
            "For multilabel data, please instead call: multilabel_classification.dataset.common_multilabel_issues()"
        )

    if joint is None:
        joint = estimate_joint(
            labels=labels,
            pred_probs=pred_probs,
            confident_joint=confident_joint,
        )
    if num_examples is None:
        num_examples = _get_num_examples(labels=labels, confident_joint=confident_joint)
    if asymmetric:
        rcv_list = _2d_matrix_to_row_column_value_list(joint)
        # Remove diagonal elements
        rcv_list = [tup for tup in rcv_list if tup[0] != tup[1]]
    else:  # symmetric
        # Sum the upper and lower triangles and remove the lower triangle and the diagonal
        sym_joint = np.triu(joint) + np.tril(joint).T
        rcv_list = _2d_matrix_to_row_column_value_list(sym_joint)
        # Provide values only in (the upper triangle) of the matrix.
        rcv_list = [tup for tup in rcv_list if tup[0] < tup[1]]
    df = pd.DataFrame(rcv_list, columns=["Class Index A", "Class Index B", "Joint Probability"])
    num_overlapping = (df["Joint Probability"] * num_examples).round().astype(int)
    df.insert(loc=2, column="Num Overlapping Examples", value=num_overlapping)
    if class_names is not None:
        df.insert(
            loc=0, column="Class Name A", value=df["Class Index A"].apply(lambda x: class_names[x])
        )
        df.insert(
            loc=1, column="Class Name B", value=df["Class Index B"].apply(lambda x: class_names[x])
        )
    return df.sort_values(by="Joint Probability", ascending=False).reset_index(drop=True)


def overall_label_health_score(
    labels=None,
    pred_probs=None,
    *,
    num_examples=None,
    joint=None,
    confident_joint=None,
    multi_label=False,
    verbose=True,
) -> float:
    """Returns a single score between 0 and 1 measuring the overall quality of all labels in a dataset.
    Intuitively, the score is the average correctness of the given labels across all examples in the
    dataset. So a score of 1 suggests your data is perfectly labeled and a score of 0.5 suggests
    half of the examples in the dataset may be incorrectly labeled. Thus, a higher
    score implies a higher quality dataset.

    This method works by providing any one (and only one) of the following inputs:

    1. ``labels`` and ``pred_probs``, or
    2. ``joint`` and ``num_examples``, or
    3. ``confident_joint``

    Only provide **exactly one of the above input options**, do not provide a combination.

<<<<<<< HEAD
    **Parameters**: For information about the arguments to this method, see the documentation of
    :py:func:`find_overlapping_classes <cleanlab.dataset.find_overlapping_classes>`.
=======
    Examples
    --------
    >>> from cleanlab.dataset import overall_label_health_score
    >>> from sklearn.linear_model import LogisticRegression
    >>> from sklearn.model_selection import cross_val_predict
    >>> data, labels = get_data_labels_from_dataset(yourFavoriteDataset)
    >>> yourFavoriteModel = LogisticRegression()
    >>> pred_probs = cross_val_predict(
            yourFavoriteModel,
            data,
            labels,
            cv=3,
            method="predict_proba",
        )  # generate cross-validation estimates for each input data point
    >>> score = overall_label_health_score(
            labels=labels,
            pred_probs=pred_probs,
        )  # a score measuring the overall quality of all labels in a dataset.

    **Parameters**: For parameter info, see the docstring of :py:func:`find_overlapping_classes <cleanlab.dataset.find_overlapping_classes>`.
>>>>>>> 1e653def

    Returns
    -------
    health_score : float
        A score between 0 and 1, where 1 implies all labels in the dataset are estimated to be correct.
        A score of 0.5 implies that half of the dataset's labels are estimated to have issues.
    """
    if multi_label:
        raise ValueError(
            "For multilabel data, please instead call: multilabel_classification.dataset.overall_multilabel_health_score()"
        )

    if joint is None:
        joint = estimate_joint(
            labels=labels,
            pred_probs=pred_probs,
            confident_joint=confident_joint,
        )
    if num_examples is None:
        num_examples = _get_num_examples(labels=labels)
    joint_trace = joint.trace()
    if verbose:
        num_issues = (num_examples * (1 - joint_trace)).round().astype(int)
        print(
            f" * Overall, about {1 - joint_trace:.0%} ({num_issues:,} of the {num_examples:,}) "
            f"labels in your dataset have potential issues.\n"
            f" ** The overall label health score for this dataset is: {joint_trace:.2f}."
        )
    return joint_trace


def health_summary(
    labels=None,
    pred_probs=None,
    *,
    asymmetric=False,
    class_names=None,
    num_examples=None,
    joint=None,
    confident_joint=None,
    multi_label=False,
    verbose=True,
) -> dict:
    """Prints a health summary of your datasets including useful statistics like:

    * The classes with the most and least label issues
    * Classes that overlap and could potentially be merged
    * Overall data label quality health score statistics for your dataset

    This method works by providing any one (and only one) of the following inputs:

    1. ``labels`` and ``pred_probs``, or
    2. ``joint`` and ``num_examples``, or
    3. ``confident_joint``

    Only provide **exactly one of the above input options**, do not provide a combination.

<<<<<<< HEAD
    **Parameters**: For information about the arguments to this method, see the documentation of
    :py:func:`find_overlapping_classes <cleanlab.dataset.find_overlapping_classes>`.
=======
    Examples
    --------
    >>> from cleanlab.dataset import health_summary
    >>> from sklearn.linear_model import LogisticRegression
    >>> from sklearn.model_selection import cross_val_predict
    >>> data, labels = get_data_labels_from_dataset(yourFavoriteDataset)
    >>> yourFavoriteModel = LogisticRegression()
    >>> pred_probs = cross_val_predict(
            yourFavoriteModel,
            data,
            labels,
            cv=3,
            method="predict_proba",
        )  # generate cross-validation estimates for each input data point
    >>> summary = health_summary(
                labels=labels,
                pred_probs=pred_probs,
        )  # dictionary summarizing the overall label quality of the classes in your dataset

    **Parameters**: For parameter info, see the docstring of :py:func:`find_overlapping_classes <cleanlab.dataset.find_overlapping_classes>`.
>>>>>>> 1e653def

    Returns
    -------
    summary : dict
        A dictionary containing keys (see the corresponding functions' documentation to understand the values):

        - ``"overall_label_health_score"``, corresponding to :py:func:`overall_label_health_score <cleanlab.dataset.overall_label_health_score>`
        - ``"joint"``, corresponding to :py:func:`estimate_joint <cleanlab.count.estimate_joint>`
        - ``"classes_by_label_quality"``, corresponding to :py:func:`rank_classes_by_label_quality <cleanlab.dataset.rank_classes_by_label_quality>`
        - ``"overlapping_classes"``, corresponding to :py:func:`find_overlapping_classes <cleanlab.dataset.find_overlapping_classes>`
    """
    from cleanlab.internal.util import smart_display_dataframe

    if multi_label:
        raise ValueError(
            "For multilabel data, please call multilabel_classification.dataset.health_summary"
        )
    if joint is None:
        joint = estimate_joint(
            labels=labels,
            pred_probs=pred_probs,
            confident_joint=confident_joint,
        )
    if num_examples is None:
        num_examples = _get_num_examples(labels=labels)

    if verbose:
        longest_line = (
            f"|   for your dataset with {num_examples:,} examples "
            f"and {len(joint):,} classes.  |\n"
        )
        print(
            "-" * (len(longest_line) - 1)
            + "\n"
            + f"|  Generating a Cleanlab Dataset Health Summary{' ' * (len(longest_line) - 49)}|\n"
            + longest_line
            + f"|  Note, Cleanlab is not a medical doctor... yet.{' ' * (len(longest_line) - 51)}|\n"
            + "-" * (len(longest_line) - 1)
            + "\n",
        )

    df_class_label_quality = rank_classes_by_label_quality(
        labels=labels,
        pred_probs=pred_probs,
        class_names=class_names,
        num_examples=num_examples,
        joint=joint,
        confident_joint=confident_joint,
    )
    if verbose:
        print("Overall Class Quality and Noise across your dataset (below)")
        print("-" * 60, "\n", flush=True)
        smart_display_dataframe(df_class_label_quality)

    df_overlapping_classes = find_overlapping_classes(
        labels=labels,
        pred_probs=pred_probs,
        asymmetric=asymmetric,
        class_names=class_names,
        num_examples=num_examples,
        joint=joint,
        confident_joint=confident_joint,
    )
    if verbose:
        print(
            "\nClass Overlap. In some cases, you may want to merge classes in the top rows (below)"
            + "\n"
            + "-" * 83
            + "\n",
            flush=True,
        )
        smart_display_dataframe(df_overlapping_classes)
        print()

    health_score = overall_label_health_score(
        labels=labels,
        pred_probs=pred_probs,
        num_examples=num_examples,
        joint=joint,
        confident_joint=confident_joint,
        verbose=verbose,
    )
    if verbose:
        print("\nGenerated with <3 from Cleanlab.\n")
    return {
        "overall_label_health_score": health_score,
        "joint": joint,
        "classes_by_label_quality": df_class_label_quality,
        "overlapping_classes": df_overlapping_classes,
    }


def _get_num_examples(labels=None, confident_joint: Optional[np.ndarray] = None) -> int:
    """Helper method that finds the number of examples from the parameters or throws an error
    if neither parameter is provided.

    **Parameters:** For information about the arguments to this method, see the documentation of `dataset.find_overlapping_classes`

    Returns
    -------
    num_examples : int
        The number of examples in the dataset.

    Raises
    ------
    ValueError
        If `labels` is None."""

    if labels is None and confident_joint is None:
        raise ValueError(
            "Error: num_examples is None. You must either provide confident_joint, "
            "or provide both num_example and joint as input parameters."
        )
    _confident_joint = cast(np.ndarray, confident_joint)
    num_examples = len(labels) if labels is not None else cast(int, np.sum(_confident_joint))
    return num_examples<|MERGE_RESOLUTION|>--- conflicted
+++ resolved
@@ -54,10 +54,9 @@
 
     Only provide **exactly one of the above input options**, do not provide a combination.
 
-<<<<<<< HEAD
     **Parameters**: For information about the arguments to this method, see the documentation of
     :py:func:`find_overlapping_classes <cleanlab.dataset.find_overlapping_classes>`.
-=======
+
     Examples
     --------
     >>> from cleanlab.dataset import rank_classes_by_label_quality
@@ -77,8 +76,6 @@
             pred_probs=pred_probs,
         )  # report overall label quality scores summarizing the examples annotated as each class
 
-    **Parameters**: For parameter info, see the docstring of :py:func:`find_overlapping_classes <cleanlab.dataset.find_overlapping_classes>`.
->>>>>>> 1e653def
 
     Returns
     -------
@@ -341,10 +338,9 @@
 
     Only provide **exactly one of the above input options**, do not provide a combination.
 
-<<<<<<< HEAD
     **Parameters**: For information about the arguments to this method, see the documentation of
     :py:func:`find_overlapping_classes <cleanlab.dataset.find_overlapping_classes>`.
-=======
+
     Examples
     --------
     >>> from cleanlab.dataset import overall_label_health_score
@@ -364,9 +360,6 @@
             pred_probs=pred_probs,
         )  # a score measuring the overall quality of all labels in a dataset.
 
-    **Parameters**: For parameter info, see the docstring of :py:func:`find_overlapping_classes <cleanlab.dataset.find_overlapping_classes>`.
->>>>>>> 1e653def
-
     Returns
     -------
     health_score : float
@@ -423,10 +416,9 @@
 
     Only provide **exactly one of the above input options**, do not provide a combination.
 
-<<<<<<< HEAD
     **Parameters**: For information about the arguments to this method, see the documentation of
     :py:func:`find_overlapping_classes <cleanlab.dataset.find_overlapping_classes>`.
-=======
+
     Examples
     --------
     >>> from cleanlab.dataset import health_summary
@@ -446,8 +438,6 @@
                 pred_probs=pred_probs,
         )  # dictionary summarizing the overall label quality of the classes in your dataset
 
-    **Parameters**: For parameter info, see the docstring of :py:func:`find_overlapping_classes <cleanlab.dataset.find_overlapping_classes>`.
->>>>>>> 1e653def
 
     Returns
     -------

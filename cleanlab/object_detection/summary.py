--- conflicted
+++ resolved
@@ -29,10 +29,6 @@
     ALPHA,
     EPSILON,
     TINY_VALUE,
-)
-from cleanlab.object_detection.filter import (
-    _filter_by_class,
-    _calculate_true_positives_false_positives,
 )
 from cleanlab.object_detection.filter import (
     _filter_by_class,
@@ -466,22 +462,13 @@
     num_classes = len(predictions[0])
     num_images = len(predictions)
     pool = Pool(num_procs)
-<<<<<<< HEAD
-    counter_dict: DefaultDict[int, collections.Counter[int]] = collections.defaultdict(
-        collections.Counter
-=======
     counter_dict: DefaultDict[int, dict[str, int]] = collections.defaultdict(
         lambda: {"TP": 0, "FP": 0, "FN": 0}
->>>>>>> 03d5c968
     )
 
     for class_num in range(num_classes):
         pred_bboxes, lab_bboxes = _filter_by_class(labels, predictions, class_num)
-<<<<<<< HEAD
-        tpfp = pool.starmap(
-=======
         tpfpfn = pool.starmap(
->>>>>>> 03d5c968
             _calculate_true_positives_false_positives,
             zip(
                 pred_bboxes,
@@ -490,27 +477,6 @@
                 [True for _ in range(num_images)],
             ),
         )
-<<<<<<< HEAD
-        for j, tpfp_j in enumerate(tpfp):
-            for k, tpfp_k in enumerate(tpfp_j):
-                counter_dict[class_num][k] += np.sum(tpfp_k)
-
-    results: DefaultDict[int, Dict[str, int]] = collections.defaultdict(dict)
-    for class_num in counter_dict:
-        results[class_num]["TP"] = counter_dict[class_num][0]
-        results[class_num]["FP"] = counter_dict[class_num][1]
-        results[class_num]["FN"] = counter_dict[class_num][2]
-    return results
-
-
-def get_average_per_class_confusion_matrix(
-    labels: List[Dict[str, Any]], predictions: List[np.ndarray], num_procs: int = 1
-) -> Dict[int, Dict[str, float]]:
-    """
-    Compute a confusion matrix dictionary for each class containing the average number of True Positive, False Positive, and False Negative detections from the object detection model across a range of Intersection over Union thresholds.
-
-    The confusion matrices can help you identify model strengths and determine potential biases.
-=======
 
         for image_idx, (tp, fp, fn) in enumerate(tpfpfn):  # type: ignore
             counter_dict[class_num]["TP"] += np.sum(tp)
@@ -560,7 +526,6 @@
     Note:  lower TP at certain IoU thresholds does not necessarily imply that everything else is FP, instead it indicates that, at those specific IoU thresholds, the model is not performing as well in terms of correctly identifying class instances. The other metrics (FP and FN) provide additional information about the model's behavior.
 
     Note: Since we average over many IoU thresholds, 'TP', 'FP', and 'FN' may contain float values representing the average across these thresholds.
->>>>>>> 03d5c968
 
     Parameters
     ----------
@@ -575,13 +540,10 @@
     num_procs:
         Number of processes for parallelization. Default is 1.
 
-<<<<<<< HEAD
-=======
     class_names:
         Optional dictionary mapping one-hot-encoded class labels back to their original class names in the format ``{"integer-label": "original-class-name"}``
 
 
->>>>>>> 03d5c968
     Returns
     -------
     avg_metrics: dict
@@ -591,14 +553,10 @@
     """
     iou_thrs = np.linspace(0.5, 0.95, int(np.round((0.95 - 0.5) / 0.05)) + 1, endpoint=True)
     num_classes = len(predictions[0])
-<<<<<<< HEAD
-    avg_metrics = {class_num: {"TP": 0.0, "FP": 0.0, "FN": 0.0} for class_num in range(num_classes)}
-=======
     if class_names is None:
         class_names = {str(i): int(i) for i in list(range(num_classes))}
     class_names = _sort_dict_to_list(class_names)
     avg_metrics = {class_num: {"TP": 0.0, "FP": 0.0, "FN": 0.0} for class_num in class_names}
->>>>>>> 03d5c968
 
     for iou_threshold in iou_thrs:
         results_dict = _get_per_class_confusion_matrix_dict_(
@@ -610,18 +568,6 @@
             fp = results_dict[class_num]["FP"]
             fn = results_dict[class_num]["FN"]
 
-<<<<<<< HEAD
-            avg_metrics[class_num]["TP"] += tp
-            avg_metrics[class_num]["FP"] += fp
-            avg_metrics[class_num]["FN"] += fn
-
-    num_thresholds = len(iou_thrs) * len(results_dict)
-
-    for class_num in avg_metrics:
-        avg_metrics[class_num]["TP"] /= num_thresholds
-        avg_metrics[class_num]["FP"] /= num_thresholds
-        avg_metrics[class_num]["FN"] /= num_thresholds
-=======
             avg_metrics[class_names[class_num]]["TP"] += tp
             avg_metrics[class_names[class_num]]["FP"] += fp
             avg_metrics[class_names[class_num]]["FN"] += fn
@@ -631,21 +577,15 @@
         avg_metrics[class_name]["TP"] /= num_thresholds
         avg_metrics[class_name]["FP"] /= num_thresholds
         avg_metrics[class_name]["FN"] /= num_thresholds
->>>>>>> 03d5c968
     return avg_metrics
 
 
 def calculate_per_class_metrics(
-<<<<<<< HEAD
-    labels: List[Dict[str, Any]], predictions: List[np.ndarray], num_procs: int = 1
-) -> Dict[int, Dict[str, float]]:
-=======
     labels: List[Dict[str, Any]],
     predictions: List[np.ndarray],
     num_procs: int = 1,
     class_names=None,
 ) -> Dict[Union[int, str], Dict[str, float]]:
->>>>>>> 03d5c968
     """
     Calculate the object detection model's precision, recall, and F1 score for each class in the dataset.
 
@@ -664,13 +604,10 @@
     num_procs:
         Number of processes for parallelization. Default is 1.
 
-<<<<<<< HEAD
-=======
     class_names:
         Optional dictionary mapping one-hot-encoded class labels back to their original class names in the format ``{"integer-label": "original-class-name"}``
 
 
->>>>>>> 03d5c968
     Returns
     -------
     per_class_metrics: dict
@@ -678,22 +615,6 @@
 
         The default range of Intersection over Union thresholds is from 0.5 to 0.95 with a step size of 0.05.
     """
-<<<<<<< HEAD
-    avg_metrics = get_average_per_class_confusion_matrix(labels, predictions, num_procs)
-
-    avg_metrics_dict = {}
-
-    for class_num in avg_metrics:
-        tp = avg_metrics[class_num]["TP"]
-        fp = avg_metrics[class_num]["FP"]
-        fn = avg_metrics[class_num]["FN"]
-
-        precision = tp / (tp + fp + 1e-12)  # Avoid division by zero
-        recall = tp / (tp + fn + 1e-12)  # Avoid division by zero
-        f1 = 2 * (precision * recall) / (precision + recall + 1e-12)  # Avoid division by zero
-
-        avg_metrics_dict[class_num] = {
-=======
     avg_metrics = get_average_per_class_confusion_matrix(
         labels, predictions, num_procs, class_names=class_names
     )
@@ -709,7 +630,6 @@
         f1 = 2 * (precision * recall) / (precision + recall + TINY_VALUE)  # Avoid division by zero
 
         avg_metrics_dict[class_name] = {
->>>>>>> 03d5c968
             "average precision": precision,
             "average recall": recall,
             "average f1": f1,

--- conflicted
+++ resolved
@@ -69,25 +69,20 @@
         "data_valuation": DataValuationIssueManager,
         "null": NullIssueManager,
     },
-<<<<<<< HEAD
-    Task.REGRESSION: {"label": RegressionLabelIssueManager},
-    Task.MULTILABEL: {"label": MultilabelIssueManager},
-=======
-    "regression": {
+    Task.REGRESSION: {
         "label": RegressionLabelIssueManager,
         "outlier": OutlierIssueManager,
         "near_duplicate": NearDuplicateIssueManager,
         "non_iid": NonIIDIssueManager,
         "null": NullIssueManager,
     },
-    "multilabel": {
+    Task.MULTILABEL: {
         "label": MultilabelIssueManager,
         "outlier": OutlierIssueManager,
         "near_duplicate": NearDuplicateIssueManager,
         "non_iid": NonIIDIssueManager,
         "null": NullIssueManager,
     },
->>>>>>> bc9fd539
 }
 """Registry of issue managers that can be constructed from a task and issue type
 and used in the Datalab class.
@@ -254,25 +249,20 @@
             "non_iid",
             "class_imbalance",
         ],
-<<<<<<< HEAD
-        Task.REGRESSION: ["label"],
-        Task.MULTILABEL: ["label"],
-=======
-        "regression": [
+        Task.REGRESSION: [
             "null",
             "label",
             "outlier",
             "near_duplicate",
             "non_iid",
         ],
-        "multilabel": [
+        Task.MULTILABEL: [
             "null",
             "label",
             "outlier",
             "near_duplicate",
             "non_iid",
         ],
->>>>>>> bc9fd539
     }
     if task not in default_issue_types_dict:
         task = Task.CLASSIFICATION

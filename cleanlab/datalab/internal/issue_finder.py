--- conflicted
+++ resolved
@@ -199,16 +199,12 @@
             "label": {"pred_probs": pred_probs, "features": features},
             "outlier": {"pred_probs": pred_probs, "features": features, "knn_graph": knn_graph},
             "near_duplicate": {"features": features, "knn_graph": knn_graph},
-<<<<<<< HEAD
-            "non_iid": {"features": features, "knn_graph": knn_graph},
+            "non_iid": {"pred_probs": pred_probs, "features": features, "knn_graph": knn_graph},
             "underperforming_group": {
                 "pred_probs": pred_probs,
                 "features": features,
                 "knn_graph": knn_graph,
             },
-=======
-            "non_iid": {"pred_probs": pred_probs, "features": features, "knn_graph": knn_graph},
->>>>>>> ccb4a90e
         }
 
         args_dict = {

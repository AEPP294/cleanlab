# Copyright (C) 2017-2023  Cleanlab Inc.
# This file is part of cleanlab.
#
# cleanlab is free software: you can redistribute it and/or modify
# it under the terms of the GNU Affero General Public License as published
# by the Free Software Foundation, either version 3 of the License, or
# (at your option) any later version.
#
# cleanlab is distributed in the hope that it will be useful,
# but WITHOUT ANY WARRANTY; without even the implied warranty of
# MERCHANTABILITY or FITNESS FOR A PARTICULAR PURPOSE.  See the
# GNU Affero General Public License for more details.
#
# You should have received a copy of the GNU Affero General Public License
# along with cleanlab.  If not, see <https://www.gnu.org/licenses/>.
"""
Module for the :class:`IssueFinder` class, which is responsible for configuring,
creating and running issue managers.

It determines which types of issues to look for, instatiates the IssueManagers
via a factory, run the issue managers
(:py:meth:`IssueManager.find_issues <cleanlab.datalab.issue_manager.issue_manager.IssueManager.find_issues>`),
and collects the results to :py:class:`DataIssues <cleanlab.datalab.data_issues.DataIssues>`.

.. note::

    This module is not intended to be used directly. Instead, use the public-facing
    :py:meth:`Datalab.find_issues <cleanlab.datalab.datalab.Datalab.find_issues>` method.
"""
from __future__ import annotations

import warnings
from typing import Any, List, Optional, Dict, TYPE_CHECKING

import numpy as np
from scipy.sparse import csr_matrix

from cleanlab.datalab.issue_manager_factory import _IssueManagerFactory, REGISTRY

if TYPE_CHECKING:  # pragma: no cover
    import numpy.typing as npt
    from cleanlab.datalab.datalab import Datalab


class IssueFinder:
    """
    The IssueFinder class is responsible for managing the process of identifying
    issues in the dataset by handling the creation and execution of relevant
    IssueManagers. It serves as a coordinator or helper class for the Datalab class
    to encapsulate the specific behavior of the issue finding process.

    At a high level, the IssueFinder is responsible for:

    - Determining which types of issues to look for.
    - Instantiating the appropriate IssueManagers using a factory.
    - Running the IssueManagers' `find_issues` methods.
    - Collecting the results into a DataIssues instance.

    Parameters
    ----------
    datalab : Datalab
        The Datalab instance associated with this IssueFinder.

    verbosity : int
        Controls the verbosity of the output during the issue finding process.

    Note
    ----
    This class is not intended to be used directly. Instead, use the
    `Datalab.find_issues` method which internally utilizes an IssueFinder instance.
    """

    def __init__(self, datalab: "Datalab", verbosity=1):
        self.datalab = datalab
        self.verbosity = verbosity

    def find_issues(
        self,
        *,
        pred_probs: Optional[np.ndarray] = None,
        features: Optional[npt.NDArray] = None,
        knn_graph: Optional[csr_matrix] = None,
        issue_types: Optional[Dict[str, Any]] = None,
    ) -> None:
        """
        Checks the dataset for all sorts of common issues in real-world data (in both labels and feature values).

        You can use Datalab to find issues in your data, utilizing *any* model you have already trained.
        This method only interacts with your model via its predictions or embeddings (and other functions thereof).
        The more of these inputs you provide, the more types of issues Datalab can detect in your dataset/labels.
        If you provide a subset of these inputs, Datalab will output what insights it can based on the limited information from your model.

        Note
        ----
        This method is not intended to be used directly. Instead, use the
        :py:meth:`Datalab.find_issues <cleanlab.datalab.datalab.Datalab.find_issues>` method.

        Note
        ----
        The issues are saved in the ``self.datalab.data_issues.issues`` attribute, but are not returned.

        Parameters
        ----------
        pred_probs :
            Out-of-sample predicted class probabilities made by the model for every example in the dataset.
            To best detect label issues, provide this input obtained from the most accurate model you can produce.

            If provided, this must be a 2D array with shape (num_examples, K) where K is the number of classes in the dataset.

        features : Optional[np.ndarray]
            Feature embeddings (vector representations) of every example in the dataset.

            If provided, this must be a 2D array with shape (num_examples, num_features).

        knn_graph :
            Sparse matrix representing distances between examples in the dataset in a k nearest neighbor graph.

            If provided, this must be a square CSR matrix with shape (num_examples, num_examples) and (k*num_examples) non-zero entries (k is the number of nearest neighbors considered for each example)
            evenly distributed across the rows.
            The non-zero entries must be the distances between the corresponding examples. Self-distances must be omitted
            (i.e. the diagonal must be all zeros and the k nearest neighbors of each example must not include itself).

            For any duplicated examples i,j whose distance is 0, there should be an *explicit* zero stored in the matrix, i.e. ``knn_graph[i,j] = 0``.

            If both `knn_graph` and `features` are provided, the `knn_graph` will take precendence.
            If `knn_graph` is not provided, it is constructed based on the provided `features`.
            If neither `knn_graph` nor `features` are provided, certain issue types like (near) duplicates will not be considered.

        issue_types :
            Collection specifying which types of issues to consider in audit and any non-default parameter settings to use.
            If unspecified, a default set of issue types and recommended parameter settings is considered.

            This is a dictionary of dictionaries, where the keys are the issue types of interest
            and the values are dictionaries of parameter values that control how each type of issue is detected (only for advanced users).
            More specifically, the values are constructor keyword arguments passed to the corresponding ``IssueManager``,
            which is responsible for detecting the particular issue type.

            .. seealso::
                :py:class:`IssueManager <cleanlab.datalab.issue_manager.issue_manager.IssueManager>`
        """

        issue_types_copy = self.get_available_issue_types(
            pred_probs=pred_probs,
            features=features,
            knn_graph=knn_graph,
            issue_types=issue_types,
        )

        if not issue_types_copy:
            return None

        new_issue_managers = [
            factory(datalab=self.datalab, **issue_types_copy.get(factory.issue_name, {}))
            for factory in _IssueManagerFactory.from_list(list(issue_types_copy.keys()))
        ]

        failed_managers = []
        data_issues = self.datalab.data_issues
        for issue_manager, arg_dict in zip(new_issue_managers, issue_types_copy.values()):
            try:
                if self.verbosity:
                    print(f"Finding {issue_manager.issue_name} issues ...")
                issue_manager.find_issues(**arg_dict)
                data_issues.collect_statistics(issue_manager)
                data_issues.collect_issues_from_issue_manager(issue_manager)
            except Exception as e:
                print(f"Error in {issue_manager.issue_name}: {e}")
                failed_managers.append(issue_manager)
        if failed_managers:
            print(f"Failed to check for these issue types: {failed_managers}")
        data_issues.set_health_score()

    def _resolve_required_args(self, pred_probs, features, knn_graph):
        """Resolves the required arguments for each issue type.

        This is a helper function that filters out any issue manager
        that does not have the required arguments.

        This does not consider custom hyperparameters for each issue type.


        Parameters
        ----------
        pred_probs :
            Out-of-sample predicted probabilities made on the data.

        features :
            Name of column containing precomputed embeddings.

        Returns
        -------
        args_dict :
            Dictionary of required arguments for each issue type, if available.
        """
        args_dict = {
            "label": {"pred_probs": pred_probs},
            "outlier": {"pred_probs": pred_probs, "features": features, "knn_graph": knn_graph},
            "near_duplicate": {"features": features, "knn_graph": knn_graph},
            "non_iid": {"features": features, "knn_graph": knn_graph},
        }

        args_dict = {
            k: {k2: v2 for k2, v2 in v.items() if v2 is not None} for k, v in args_dict.items() if v
        }

        # Prefer `knn_graph` over `features` if both are provided.
        for v in args_dict.values():
            if "knn_graph" in v and "features" in v:
                warnings.warn(
                    "Both `features` and `knn_graph` were provided. "
                    "Most issue managers will likely prefer using `knn_graph` "
                    "instead of `features` for efficiency."
                )

        args_dict = {k: v for k, v in args_dict.items() if v}

        return args_dict

    def _set_issue_types(
        self,
        issue_types: Optional[Dict[str, Any]],
        required_defaults_dict: Dict[str, Any],
    ) -> Dict[str, Any]:
        """Set necessary configuration for each IssueManager in a dictionary.

        While each IssueManager defines default values for its arguments,
        the Datalab class needs to organize the calls to each IssueManager
        with different arguments, some of which may be user-provided.

        Parameters
        ----------
        issue_types :
            Dictionary of issue types and argument configuration for their respective IssueManagers.
            If None, then the `required_defaults_dict` is used.

        required_defaults_dict :
            Dictionary of default parameter configuration for each issue type.

        Returns
        -------
        issue_types_copy :
            Dictionary of issue types and their parameter configuration.
            The input `issue_types` is copied and updated with the necessary default values.
        """
        if issue_types is not None:
            issue_types_copy = issue_types.copy()
            self._check_missing_args(required_defaults_dict, issue_types_copy)
        else:
            issue_types_copy = required_defaults_dict.copy()
            # keep only default issue types
            issue_types_copy = {
                issue: issue_types_copy[issue]
                for issue in self.list_default_issue_types()
                if issue in issue_types_copy
            }

        # Check that all required arguments are provided.
        self._validate_issue_types_dict(issue_types_copy, required_defaults_dict)

        # Remove None values from argument list, rely on default values in IssueManager
        for key, value in issue_types_copy.items():
            issue_types_copy[key] = {k: v for k, v in value.items() if v is not None}

        return issue_types_copy

    @staticmethod
    def _check_missing_args(required_defaults_dict, issue_types):
        for key, issue_type_value in issue_types.items():
            missing_args = set(required_defaults_dict.get(key, {})) - set(issue_type_value.keys())
            # Impute missing arguments with default values.
            missing_dict = {
                missing_arg: required_defaults_dict[key][missing_arg]
                for missing_arg in missing_args
            }
            issue_types[key].update(missing_dict)

    @staticmethod
    def _validate_issue_types_dict(
        issue_types: Dict[str, Any], required_defaults_dict: Dict[str, Any]
    ) -> None:
        missing_required_args_dict = {}
        for issue_name, required_args in required_defaults_dict.items():
            if issue_name in issue_types:
                missing_args = set(required_args.keys()) - set(issue_types[issue_name].keys())
                if missing_args:
                    missing_required_args_dict[issue_name] = missing_args
        if any(missing_required_args_dict.values()):
            error_message = ""
            for issue_name, missing_required_args in missing_required_args_dict.items():
                error_message += f"Required argument {missing_required_args} for issue type {issue_name} was not provided.\n"
            raise ValueError(error_message)

    @staticmethod
    def list_possible_issue_types() -> List[str]:
        """Returns a list of all registered issue types.

        Any issue type that is not in this list cannot be used in the :py:meth:`find_issues` method.

        See Also
        --------
        :py:class:`REGISTRY <cleanlab.datalab.factory.REGISTRY>` : All available issue types and their corresponding issue managers can be found here.
        """
        return list(REGISTRY.keys())

    @staticmethod
    def list_default_issue_types() -> List[str]:
        """Returns a list of the issue types that are run by default
        when :py:meth:`find_issues` is called without specifying `issue_types`.

        See Also
        --------
        :py:class:`REGISTRY <cleanlab.datalab.factory.REGISTRY>` : All available issue types and their corresponding issue managers can be found here.
        """
        return ["label", "outlier", "near_duplicate", "non_iid"]

    def get_available_issue_types(self, **kwargs):
        """Returns a dictionary of issue types that can be used in :py:meth:`Datalab.find_issues
        <cleanlab.datalab.datalab.Datalab.find_issues>` method."""

        pred_probs = kwargs.get("pred_probs", None)
        features = kwargs.get("features", None)
        knn_graph = kwargs.get("knn_graph", None)
        issue_types = kwargs.get("issue_types", None)

        # Determine which parameters are required for each issue type
        required_args_per_issue_type = self._resolve_required_args(pred_probs, features, knn_graph)

        issue_types_copy = self._set_issue_types(issue_types, required_args_per_issue_type)

<<<<<<< HEAD
=======
        if issue_types is None:
            # Only run default issue types if no issue types are specified
            issue_types_copy = {
                issue: issue_types_copy[issue]
                for issue in self.list_default_issue_types()
                if issue in issue_types_copy
            }

        drop_label_check = "label" in issue_types_copy and not self.datalab.has_labels
        if drop_label_check:
            warnings.warn("No labels were provided. " "The 'label' issue type will not be run.")
            issue_types_copy.pop("label")

        outlier_check_needs_features = "outlier" in issue_types_copy and not self.datalab.has_labels
        if outlier_check_needs_features:
            no_features = features is None
            no_knn_graph = knn_graph is None
            pred_probs_given = issue_types_copy["outlier"].get("pred_probs", None) is not None

            only_pred_probs_given = pred_probs_given and no_features and no_knn_graph
            if only_pred_probs_given:
                warnings.warn(
                    "No labels were provided. " "The 'outlier' issue type will not be run."
                )
                issue_types_copy.pop("outlier")

>>>>>>> 43e24ba3
        return issue_types_copy<|MERGE_RESOLUTION|>--- conflicted
+++ resolved
@@ -327,8 +327,6 @@
 
         issue_types_copy = self._set_issue_types(issue_types, required_args_per_issue_type)
 
-<<<<<<< HEAD
-=======
         if issue_types is None:
             # Only run default issue types if no issue types are specified
             issue_types_copy = {
@@ -355,5 +353,4 @@
                 )
                 issue_types_copy.pop("outlier")
 
->>>>>>> 43e24ba3
         return issue_types_copy
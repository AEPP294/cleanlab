[flake8]
ignore =
select = F401,F403
per-file-ignores =
    cleanlab/__init__.py: F401
    cleanlab/token_classification/__init__.py: F401
    cleanlab/benchmarking/__init__.py: F401
    cleanlab/datalab/*/__init__.py: F401
    cleanlab/models/__init__.py: F401
    cleanlab/multilabel_classification/__init__.py: F401
<<<<<<< HEAD
    cleanlab/segmentation/__init__.py: F401
=======
    cleanlab/object_detection/__init__.py: F401
>>>>>>> da65a972
<|MERGE_RESOLUTION|>--- conflicted
+++ resolved
@@ -8,8 +8,5 @@
     cleanlab/datalab/*/__init__.py: F401
     cleanlab/models/__init__.py: F401
     cleanlab/multilabel_classification/__init__.py: F401
-<<<<<<< HEAD
-    cleanlab/segmentation/__init__.py: F401
-=======
     cleanlab/object_detection/__init__.py: F401
->>>>>>> da65a972
+    cleanlab/segmentation/__init__.py: F401
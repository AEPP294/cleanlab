[flake8]
ignore =
select = F401,F403
per-file-ignores =
    cleanlab/__init__.py: F401
    cleanlab/token_classification/__init__.py: F401
    cleanlab/benchmarking/__init__.py: F401
<<<<<<< HEAD
    cleanlab/experimental/datalab/*/__init__.py: F401
    cleanlab/models/__init__.py: F401
=======
    cleanlab/models/__init__.py: F401
    cleanlab/multilabel_classification/__init__.py: F401
>>>>>>> b22b1791
<|MERGE_RESOLUTION|>--- conflicted
+++ resolved
@@ -5,10 +5,6 @@
     cleanlab/__init__.py: F401
     cleanlab/token_classification/__init__.py: F401
     cleanlab/benchmarking/__init__.py: F401
-<<<<<<< HEAD
     cleanlab/experimental/datalab/*/__init__.py: F401
     cleanlab/models/__init__.py: F401
-=======
-    cleanlab/models/__init__.py: F401
-    cleanlab/multilabel_classification/__init__.py: F401
->>>>>>> b22b1791
+    cleanlab/multilabel_classification/__init__.py: F401
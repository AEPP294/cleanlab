--- conflicted
+++ resolved
@@ -1052,8 +1052,8 @@
         issues_with_labels = lab_with_labels.issues
         issues_without_label_name = lab_without_label_name.issues
 
-<<<<<<< HEAD
-        pd.testing.assert_frame_equal(issues_without_labels, issues_with_labels)
+        # issues_with_labels should have two additional columns about label issues
+        assert len(issues_without_labels.columns) + 2 == len(issues_with_labels.columns)
         pd.testing.assert_frame_equal(issues_without_labels, issues_without_label_name)
 
 
@@ -1102,9 +1102,4 @@
         assert len(summary) == 1
         assert "class_imbalance" in summary["issue_type"].values
         class_imbalance_summary = lab.get_issue_summary("class_imbalance")
-        assert class_imbalance_summary["num_issues"].values[0] > 0
-=======
-        # issues_with_labels should have two additional columns about label issues
-        assert len(issues_without_labels.columns) + 2 == len(issues_with_labels.columns)
-        pd.testing.assert_frame_equal(issues_without_labels, issues_without_label_name)
->>>>>>> b0fb8e5f
+        assert class_imbalance_summary["num_issues"].values[0] > 0
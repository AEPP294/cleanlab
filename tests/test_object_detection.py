import os
from collections import Counter, defaultdict
from multiprocessing import Pool

import numpy as np

from cleanlab.internal.constants import (
    ALPHA,
    BADLOC_THRESHOLD_FACTOR,
    CUSTOM_SCORE_WEIGHT_BADLOC,
    CUSTOM_SCORE_WEIGHT_OVERLOOKED,
    CUSTOM_SCORE_WEIGHT_SWAP,
    HIGH_PROBABILITY_THRESHOLD,
    LOW_PROBABILITY_THRESHOLD,
    OVERLOOKED_THRESHOLD_FACTOR,
    SWAP_THRESHOLD_FACTOR,
    TEMPERATURE,
)
from cleanlab.internal.object_detection_utils import bbox_xyxy_to_xywh, softmax, softmin1d
from cleanlab.object_detection.filter import (
    _calculate_true_positives_false_positives,
    _filter_by_class,
    _find_label_issues,
    _find_label_issues_per_box,
    _get_per_class_ap,
    _pool_box_scores_per_image,
    _process_class_list,
    find_label_issues,
)
from cleanlab.object_detection.rank import (
    _compute_label_quality_scores,
    _get_aggregation_weights,
    _get_dist_matrix,
    _get_min_pred_prob,
    _get_overlap_matrix,
    _get_prediction_type,
    _get_valid_inputs_for_compute_scores,
    _get_valid_inputs_for_compute_scores_per_image,
    _get_valid_score,
    _get_valid_subtype_score_params,
    _has_overlap,
    _prune_by_threshold,
    _separate_label,
    _separate_prediction,
    compute_badloc_box_scores,
    compute_overlooked_box_scores,
    compute_swap_box_scores,
    get_label_quality_scores,
    issues_from_scores,
)
from cleanlab.object_detection.summary import (
    bounding_box_size_distribution,
    class_label_distribution,
    get_sorted_bbox_count_idxs,
<<<<<<< HEAD
    get_class_metrics,
    plot_class_size_distributions,
=======
    object_counts_per_image,
>>>>>>> 09d95dc4
    plot_class_distribution,
    plot_class_size_distributions,
    visualize,
    _get_class_confusion_matrix,
)

np.random.seed(0)

import copy
import warnings

# to suppress plt.show()
import matplotlib.pyplot as plt
import numpy as np
import pytest
from PIL import Image


def generate_image(arr=None):
    """Generates single image of randomly colored pixels"""
    if arr is None:
        arr = np.random.randint(low=0, high=256, size=(300, 300, 3), dtype=np.uint8)
    img = Image.fromarray(arr, mode="RGB")
    return img


@pytest.fixture(scope="session")
def generate_single_image_file(tmpdir_factory, img_name="img.png", arr=None):
    """Generates a single temporary image for testing"""
    img = generate_image(arr)
    fn = tmpdir_factory.mktemp("data").join(img_name)
    img.save(str(fn))
    return str(fn)


@pytest.fixture(scope="session")
def generate_n_image_files(tmpdir_factory, n=5):
    """Generates n temporary images for testing and returns dir of images"""
    filename_list = []
    tmp_image_dir = tmpdir_factory.mktemp("data")
    for i in range(n):
        img = generate_image()
        img_name = f"{i}.png"
        fn = tmp_image_dir.join(img_name)
        img.save(str(fn))
        filename_list.append(str(fn))
    return str(tmp_image_dir)


def generate_predictions(
    num_predictions, annotations, num_classes=5, max_boxes=6, image_size=300, is_issue=False
):
    """Generates num_predictions number of predictions based on passed in hyperparameters in same format as expected by find_label_issues and get_label_quality_scores"""

    predictions = []
    if isinstance(is_issue, int):
        is_issue = [is_issue] * num_predictions
    for i in range(num_predictions):
        issue = is_issue[i]
        annotation = annotations[i] if i < len(annotations) else None
        prediction = generate_prediction(annotation, num_classes, image_size, max_boxes, issue)
        if prediction is not None:
            predictions.append(prediction)
    return predictions


def generate_prediction(annotation, num_classes, image_size, max_boxes, issue):
    """Generates a single prediction based on passed in hyperparameters in same format as expected by find_label_issues and get_label_quality_scores"""

    prediction = [[] for _ in range(num_classes)]
    if annotation is None and issue is False:
        return
    else:
        if issue is False:
            for label, bboox in zip(annotation["labels"], annotation["bboxes"]):
                rand_probability = np.random.randint(low=96, high=100) / 100
                prediction[label].append(list(bboox) + [rand_probability])
        else:
            num_predictions = np.random.randint(low=1, high=max_boxes + 1)
            rand_labels = generate_labels(num_classes, num_predictions)
            for label in rand_labels:
                rand_bbox = generate_bbox(image_size)
                rand_probability = np.random.randint(low=96, high=100) / 100
                prediction[label].append(list(rand_bbox) + [rand_probability])
        prediction = [
            np.array(p) if len(p) > 0 else np.empty(shape=[0, 5], dtype=np.float32)
            for p in prediction
        ]
    return np.array(prediction, dtype=object)


def generate_annotations(num_annotations, num_classes=5, max_boxes=5, image_size=300):
    """Generates num_annotations number of annotations based on passed in hyperparameters in same format as expected by find_label_issues and get_label_quality_scores"""

    annotations = []
    for i in range(num_annotations):
        annotations.append(generate_annotation(num_classes, image_size, max_boxes))
    return annotations


def generate_annotation(num_classes, image_size, max_boxes):
    """Generates a single annotation based on passed in hyperparameters in same format as expected by find_label_issues and get_label_quality_scores"""

    num_boxes = np.random.randint(low=1, high=max_boxes)
    bboxes = np.array([generate_bbox(image_size) for _ in range(num_boxes)])
    labels = generate_labels(num_classes, num_boxes)
    annotation = {"bboxes": bboxes, "labels": labels}
    return annotation


def generate_labels(num_classes, num_boxes):
    """Generates num_boxes number of labels with possible values [0-num_classes)"""
    return np.random.choice(num_classes, num_boxes)


def generate_bbox(image_size):
    """Generates a single bounding box x1,y1,x2,y2 with coordinates lower than image_size"""
    x2 = np.random.randint(low=2, high=image_size - 1)
    y2 = np.random.randint(low=2, high=image_size - 1)
    x_shift = np.random.randint(low=1, high=x2)
    y_shift = np.random.randint(low=1, high=y2)
    x1 = x2 - x_shift
    y1 = y2 - y_shift
    return [x1, y1, x2, y2]


warnings.filterwarnings("ignore")
NUM_CLASSES = 10
NUM_GOOD_SAMPLES = 5
good_labels = generate_annotations(NUM_GOOD_SAMPLES, num_classes=NUM_CLASSES, max_boxes=10)
good_predictions = generate_predictions(
    NUM_GOOD_SAMPLES, good_labels, num_classes=NUM_CLASSES, max_boxes=12, is_issue=False
)
# generate test class name mappings i.e. "1": "a", "2": "b", etc.
class_names = {str(i): str(chr(97 + i)) for i in range(NUM_CLASSES)}

NUM_BAD_SAMPLES = 5
bad_labels = generate_annotations(NUM_BAD_SAMPLES, num_classes=NUM_CLASSES, max_boxes=10)
bad_predictions = generate_predictions(
    NUM_BAD_SAMPLES, bad_labels, num_classes=NUM_CLASSES, max_boxes=12, is_issue=True
)

labels = good_labels + bad_labels  # 10 labels
predictions = (
    good_predictions + bad_predictions
)  # 15 predictions, [:10] is perfect predictions, [10:] is bad predictions


def test_get_label_quality_scores():
    scores = get_label_quality_scores(labels, predictions)
    assert len(scores) == len(labels)
    assert (scores <= 1.0).all()
    assert len(scores.shape) == 1
    assert (scores[:NUM_GOOD_SAMPLES] > 0.9).all()  # perfect annotations get high scores
    assert (scores[-NUM_BAD_SAMPLES:] < 0.7).all()  # label issues get low scores


@pytest.mark.parametrize(
    "agg_weights",
    [
        {"overlooked": 1.0, "swap": 0.0, "badloc": 0.0},
        {"overlooked": 0.0, "swap": 1.0, "badloc": 0.0},
        {"overlooked": 0.0, "swap": 0.0, "badloc": 1.0},
    ],
)
def test_get_label_quality_scores_custom_weights(agg_weights):
    scores = get_label_quality_scores(labels, predictions, aggregation_weights=agg_weights)
    assert (scores[:NUM_GOOD_SAMPLES] > 0.8).all()  # perfect annotations get high scores

    if agg_weights["swap"] == 1.0:
        assert (
            scores[-NUM_BAD_SAMPLES:][scores[-NUM_BAD_SAMPLES:] != 1.0] < 0.8
        ).any()  # swapped label issues get low scores
    elif agg_weights["overlooked"] == 1.0:
        assert (
            scores[-NUM_BAD_SAMPLES:][scores[-NUM_BAD_SAMPLES:] != 1.0] < 0.7
        ).all()  # overlooked label issues get low scores
    elif agg_weights["badloc"] == 1.0:
        assert (
            scores[-NUM_BAD_SAMPLES:][scores[-NUM_BAD_SAMPLES:] != 1.0] < 0.7
        ).all()  # label issues get low scores


def test_issues_from_scores():
    scores = get_label_quality_scores(labels, predictions)
    real_issue_from_scores = issues_from_scores(scores, threshold=1.0)
    assert len(real_issue_from_scores) == len(scores)
    assert np.argmin(scores) == real_issue_from_scores[0]

    fake_scores = np.array([0.2, 0.4, 0.6, 0.1])
    fake_threshold = 0.3
    fake_issue_from_scores = issues_from_scores(fake_scores, threshold=fake_threshold)
    assert (fake_issue_from_scores == np.array([3, 0])).all()


def test_get_min_pred_prob():
    min = _get_min_pred_prob(predictions)
    assert min == 0.96


def test_get_valid_score():
    score = _get_valid_score(np.array([]), temperature=0.99)
    assert score == 1.0

    score_larger = _get_valid_score(np.array([0.8, 0.7, 0.6]), temperature=0.99)
    score_smaller = _get_valid_score(np.array([0.8, 0.7, 0.6]), temperature=0.2)
    assert score_smaller < score_larger


def test_get_valid_subtype_score_params():
    (
        alpha,
        low_probability_threshold,
        high_probability_threshold,
        temperature,
    ) = _get_valid_subtype_score_params(None, None, None, None)
    assert alpha == ALPHA
    assert low_probability_threshold == LOW_PROBABILITY_THRESHOLD
    assert high_probability_threshold == HIGH_PROBABILITY_THRESHOLD
    assert temperature == TEMPERATURE


def test_get_aggregation_weights():
    correct_aggregation_weights = {
        "overlooked": CUSTOM_SCORE_WEIGHT_OVERLOOKED,
        "swap": CUSTOM_SCORE_WEIGHT_SWAP,
        "badloc": CUSTOM_SCORE_WEIGHT_BADLOC,
    }
    weights = _get_aggregation_weights(None)
    assert weights == correct_aggregation_weights

    with pytest.raises(ValueError) as e:
        _get_aggregation_weights(
            {
                "overlooked": -1.0,
                "swap": CUSTOM_SCORE_WEIGHT_SWAP,
                "badloc": CUSTOM_SCORE_WEIGHT_BADLOC,
            }
        )

    with pytest.raises(ValueError) as e:
        _get_aggregation_weights(
            {
                "overlooked": CUSTOM_SCORE_WEIGHT_OVERLOOKED,
                "swap": 1.2,
                "badloc": CUSTOM_SCORE_WEIGHT_BADLOC,
            }
        )


def test_softmin1d():
    small_val = 0.004
    assert softmin1d([small_val]) == small_val


def test_softmax():
    small_val = 0.004
    assert softmax(np.array([small_val])) == 1.0


def test_bbox_xyxy_to_xywh():
    box_coords = bbox_xyxy_to_xywh([5, 4, 2, 5, 0.86])
    assert box_coords is None
    box_coords = bbox_xyxy_to_xywh([5, 4, 2, 5])
    assert box_coords is not None


@pytest.mark.filterwarnings("ignore::UserWarning")  # Should be 2 warnings (first two calls)
@pytest.mark.parametrize("verbose", [True, False])
def test_prune_by_threshold(verbose):
    pruned_predictions = _prune_by_threshold(predictions, 1.0, verbose=verbose)
    for image_pred in pruned_predictions:
        for class_pred in image_pred:
            assert class_pred.shape[0] == 0

    pruned_predictions = _prune_by_threshold(predictions, 0.6)

    num_boxes_not_pruned = 0
    for image_pred in pruned_predictions:
        for class_pred in image_pred:
            if class_pred.shape[0] > 0:
                num_boxes_not_pruned += 1
    assert num_boxes_not_pruned == 44

    pruned_predictions = _prune_by_threshold(predictions, 0.5)
    for im0, im1 in zip(pruned_predictions, predictions):
        for cl0, cl1 in zip(im0, im1):
            assert (cl0 == cl1).all()


def test_similarity_matrix():
    ALPHA = 0.99
    lab_bboxes, lab_labels = _separate_label(labels[0])
    det_bboxes, det_labels, det_label_prob = _separate_prediction(predictions[0])

    iou_matrix = _get_overlap_matrix(lab_bboxes, det_bboxes)
    dist_matrix = 1 - _get_dist_matrix(lab_bboxes, det_bboxes)

    similarity_matrix = iou_matrix * ALPHA + (1 - ALPHA) * (1 - dist_matrix)
    assert (similarity_matrix.flatten() >= 0).all() and (similarity_matrix.flatten() <= 1).all()


def test_compute_label_quality_scores():
    scores = _compute_label_quality_scores(labels, predictions)
    scores_with_threshold = _compute_label_quality_scores(labels, predictions, threshold=0.99)
    assert np.sum(scores) != np.sum(scores_with_threshold)

    min_pred_prob = _get_min_pred_prob(predictions)
    scores_with_min_threshold = _compute_label_quality_scores(
        labels, predictions, threshold=min_pred_prob
    )
    assert (scores == scores_with_min_threshold).all()


def test_overlooked_score_shifts_in_correct_direction():
    perfect_label = labels[0]
    bad_label = copy.deepcopy(labels[0])
    worst_label = copy.deepcopy(labels[0])

    bad_label["bboxes"] = np.delete(bad_label["bboxes"], 2, axis=0)  # 0.79 pred_probs
    worst_label["bboxes"] = np.delete(worst_label["bboxes"], -1, axis=0)  # 0.84 pred_probs

    bad_label["labels"] = np.delete(bad_label["labels"], 2)
    worst_label["labels"] = np.delete(worst_label["labels"], -1)

    scores = _compute_label_quality_scores(
        [perfect_label, bad_label, worst_label], [predictions[0], predictions[0], predictions[0]]
    )

    assert scores[0] > scores[1]
    assert scores[1] > scores[2]


def test_badloc_score_shifts_in_correct_direction():
    perfect_label = labels[0]
    bad_label = copy.deepcopy(labels[0])
    worst_label = copy.deepcopy(labels[0])

    bad_label["bboxes"][0] = bad_label["bboxes"][0] - 20
    worst_label["bboxes"][0] = worst_label["bboxes"][0] - 100

    scores = _compute_label_quality_scores(
        [perfect_label, bad_label, worst_label], [predictions[0], predictions[0], predictions[0]]
    )
    assert scores[0] > scores[1]
    assert scores[1] > scores[2]


def test_badloc_scores_indexed_correctly():
    # test badloc scores indexed correctly when len(idx_at_least_low_probability_threshold) < len(idx_at_least_intersection_threshold)
    low_prob = 0.2
    prediction = copy.deepcopy(predictions[0])
    prediction[3][1][-1] = low_prob  # artificially set low probability for box in class. 1 < 2
    label = copy.deepcopy(labels[0])
    _ = compute_badloc_box_scores(labels=[label], predictions=[prediction])


def test_swap_score_shifts_in_correct_direction():
    perfect_label = labels[0]
    bad_label = copy.deepcopy(labels[0])
    worst_label = copy.deepcopy(labels[0])

    bad_label["bboxes"][0] = bad_label["bboxes"][0] - 20
    bad_label["labels"][0] = np.random.choice([i for i in range(10) if i != bad_label["labels"][0]])
    worst_label["bboxes"][0] = worst_label["bboxes"][0] - 100
    worst_label["labels"][0] = np.random.choice(
        [i for i in range(10) if i != bad_label["labels"][0]]
    )

    scores = _compute_label_quality_scores(
        [perfect_label, bad_label, worst_label], [predictions[0], predictions[0], predictions[0]]
    )
    assert scores[0] > scores[1]
    assert scores[1] > scores[2]


def test_find_label_issues():
    auxiliary_inputs = _get_valid_inputs_for_compute_scores(ALPHA, labels, predictions)
    test_inputs = _get_valid_inputs_for_compute_scores_per_image(
        alpha=ALPHA, label=labels[0], prediction=predictions[0]
    )

    assert (test_inputs["pred_label_probs"] == auxiliary_inputs[0]["pred_label_probs"]).all()
    per_class_scores = _get_per_class_ap(labels, predictions)
    for i in per_class_scores:
        per_class_scores[i] = 0.3
    lab_list = [_separate_label(label)[1] for label in labels]
    pred_list = [_separate_prediction(pred)[1] for pred in predictions]
    pred_dict = _process_class_list(pred_list, per_class_scores)
    lab_dict = _process_class_list(lab_list, per_class_scores)

    overlooked_scores_per_box = compute_overlooked_box_scores(
        alpha=ALPHA,
        high_probability_threshold=HIGH_PROBABILITY_THRESHOLD,
        auxiliary_inputs=auxiliary_inputs,
    )

    overlooked_scores_no_auxillary_inputs = compute_overlooked_box_scores(
        alpha=ALPHA,
        high_probability_threshold=HIGH_PROBABILITY_THRESHOLD,
        labels=labels,
        predictions=predictions,
    )

    for score, no_auxiliary_inputs_score in zip(
        overlooked_scores_per_box, overlooked_scores_no_auxillary_inputs
    ):
        assert (
            score[~np.isnan(score)]
            == no_auxiliary_inputs_score[~np.isnan(no_auxiliary_inputs_score)]
        ).all()

    overlooked_issues_per_box = _find_label_issues_per_box(
        overlooked_scores_per_box, pred_dict, OVERLOOKED_THRESHOLD_FACTOR
    )
    overlooked_issues_per_image = _pool_box_scores_per_image(overlooked_issues_per_box)
    overlooked_issues = np.sum(overlooked_issues_per_image)
    assert (
        np.sum(overlooked_issues_per_image[5:]) == 4
    )  # check bad labels were detected correctly, one overlooked image overlap annotation
    assert overlooked_issues == 4
    badloc_scores_per_box = compute_badloc_box_scores(
        alpha=ALPHA,
        low_probability_threshold=LOW_PROBABILITY_THRESHOLD,
        auxiliary_inputs=auxiliary_inputs,
    )

    badloc_scores_no_auxillary_inputs = compute_badloc_box_scores(
        alpha=ALPHA,
        low_probability_threshold=LOW_PROBABILITY_THRESHOLD,
        labels=labels,
        predictions=predictions,
    )

    for score, no_auxiliary_inputs_score in zip(
        badloc_scores_per_box, badloc_scores_no_auxillary_inputs
    ):
        assert (score == no_auxiliary_inputs_score).all()

    badloc_issues_per_box = _find_label_issues_per_box(
        badloc_scores_per_box, lab_dict, BADLOC_THRESHOLD_FACTOR
    )
    badloc_issues_per_image = _pool_box_scores_per_image(badloc_issues_per_box)
    badloc_issues = np.sum(badloc_issues_per_image)
    assert (
        np.sum(badloc_issues_per_image[NUM_GOOD_SAMPLES:]) == 2
    )  # check bad labels were detected correctly, only two images have badloc issues that overlap
    assert badloc_issues == 2

    swap_scores_per_box = compute_swap_box_scores(
        alpha=ALPHA,
        high_probability_threshold=HIGH_PROBABILITY_THRESHOLD,
        auxiliary_inputs=auxiliary_inputs,
    )

    swap_scores_no_auxillary_inputs = compute_swap_box_scores(
        alpha=ALPHA,
        high_probability_threshold=HIGH_PROBABILITY_THRESHOLD,
        labels=labels,
        predictions=predictions,
    )

    for score, no_auxiliary_inputs_score in zip(
        swap_scores_per_box, swap_scores_no_auxillary_inputs
    ):
        assert (score == no_auxiliary_inputs_score).all()

    swap_issues_per_box = _find_label_issues_per_box(
        swap_scores_per_box, lab_dict, SWAP_THRESHOLD_FACTOR
    )
    swap_issues_per_image = _pool_box_scores_per_image(swap_issues_per_box)
    swap_issues = np.sum(swap_issues_per_image)
    assert np.sum(swap_scores_per_box[2]) > np.sum(swap_scores_per_box[7])
    assert swap_issues == 0

    label_issues = find_label_issues(labels, predictions)
    assert np.sum(label_issues) == np.sum(
        (swap_issues_per_image + badloc_issues_per_image + overlooked_issues_per_image) > 0
    )
    assert (
        np.sum(label_issues[NUM_GOOD_SAMPLES:]) == NUM_BAD_SAMPLES
    )  # check bad labels were detected correctly
    for i in per_class_scores:
        per_class_scores[i] = 0.7
    lab_list = [_separate_label(label)[1] for label in labels]
    lab_dict = _process_class_list(lab_list, per_class_scores)
    swap_issues_per_box = _find_label_issues_per_box(swap_scores_per_box, lab_dict, 1.0)
    swap_issues_per_image = _pool_box_scores_per_image(swap_issues_per_box)
    swap_issues = np.sum(swap_issues_per_image)
    assert swap_issues == 1
    assert (
        np.sum(swap_issues_per_image[NUM_GOOD_SAMPLES:]) == 1
    )  # check bad labels were detected correctly


def test_separate_prediction():
    pred_bboxes = np.array(
        [
            np.array(list(generate_bbox(300)) + [0.97]),
            np.empty(shape=[0, 5], dtype=np.float32),
            np.array(list(generate_bbox(300)) + [0.94]),
        ],
        dtype=object,
    )
    pred_labels = np.array([0, 2])
    pred_probs = np.array([[0.98, 0.01, 0.01], [0.02, 0.02, 0.98]])
    all_pred_prediction = np.array([pred_bboxes, pred_labels, pred_probs], dtype=object)
    prediction_type = _get_prediction_type(all_pred_prediction)
    assert prediction_type == "all_pred"

    boxes, labels, pred_probs = _separate_prediction(
        all_pred_prediction, prediction_type=prediction_type
    )
    assert len(labels) == len(pred_probs)


def test_return_issues_ranked_by_scores():
    label_issue_idx = find_label_issues(labels, predictions, return_indices_ranked_by_score=True)
    assert (
        len(
            set(list(range(NUM_GOOD_SAMPLES, NUM_GOOD_SAMPLES + NUM_BAD_SAMPLES))).intersection(
                label_issue_idx[:5]
            )
        )
        == NUM_BAD_SAMPLES
    )  # lower scores for bad examples
    assert len(label_issue_idx) == NUM_BAD_SAMPLES  # no good example index returned


def test_bad_input_find_label_issues_internal():
    bad_label_issues = _find_label_issues(labels, predictions, scoring_method="bad_method")
    assert (bad_label_issues == -1).all()


def test_find_label_issues_per_box():
    scores_per_box = [np.array([0.2, 0.3]), np.array([]), np.array([0.9, 0.5, 0.9, 0.51])]
    per_box_thr = [np.ones_like(i) * 0.5 for i in scores_per_box]
    issues_per_box = _find_label_issues_per_box(scores_per_box, per_box_thr, 1.0)
    assert issues_per_box[1] == np.array([False])
    assert (issues_per_box[0] == np.array([True, True])).all()
    assert (issues_per_box[2] == np.array([False, True, False, False])).all()


def test_object_counts_per_image():
    auxiliary_inputs = _get_valid_inputs_for_compute_scores(ALPHA, labels, predictions)

    label_count, pred_count = object_counts_per_image(labels, predictions)
    assert label_count == [len(sample["bboxes"]) for sample in labels]
    assert pred_count == [sum([len(cl) for cl in pred]) for pred in predictions]

    label_count, pred_count = object_counts_per_image(auxiliary_inputs=auxiliary_inputs)
    assert label_count == [len(sample["bboxes"]) for sample in labels]
    assert pred_count == [sum([len(cl) for cl in pred]) for pred in predictions]


def test_bounding_box_size_distribution():
    auxiliary_inputs = _get_valid_inputs_for_compute_scores(ALPHA, labels, predictions)

    label_boxes, pred_boxes = bounding_box_size_distribution(labels, predictions)
    for areas in label_boxes.values():
        for n in areas:
            assert n >= 0
    for areas in pred_boxes.values():
        for n in areas:
            assert n >= 0

    label_boxes, pred_boxes = bounding_box_size_distribution(auxiliary_inputs=auxiliary_inputs)
    for areas in label_boxes.values():
        for n in areas:
            assert n >= 0
    for areas in pred_boxes.values():
        for n in areas:
            assert n >= 0

    label_boxes, pred_boxes = bounding_box_size_distribution(
        labels, predictions, class_names=class_names
    )
    for c in label_boxes:
        assert c in class_names.values()
    for c in pred_boxes:
        assert c in class_names.values()

    # test class_names with limited classes
    class_to_show = 2
    assert class_to_show <= NUM_CLASSES
    limited_class_names = {str(i): str(chr(97 + i)) for i in range(class_to_show)}
    label_boxes, pred_boxes = bounding_box_size_distribution(
        labels, predictions, class_names=limited_class_names
    )
    assert len(label_boxes) == class_to_show
    assert len(pred_boxes) == class_to_show

    # test sort by number of class occurrences
    label_boxes, pred_boxes = bounding_box_size_distribution(labels, predictions, sort=True)
    prev = float("inf")
    for c in label_boxes:
        assert len(label_boxes[c]) <= prev
        prev = len(label_boxes[c])
    prev = float("inf")
    for c in pred_boxes:
        assert len(pred_boxes[c]) <= prev
        prev = len(pred_boxes[c])


def test_class_label_distribution():
    auxiliary_inputs = _get_valid_inputs_for_compute_scores(ALPHA, labels, predictions)
    lab_count, pred_count = defaultdict(int), defaultdict(int)

    for sample in labels:
        for cl in sample["labels"]:
            lab_count[cl] += 1

    for sample in predictions:
        for i, cl in enumerate(sample):
            if len(cl) > 0:
                pred_count[i] += len(cl)

    lab_total, pred_total = sum(lab_count.values()), sum(pred_count.values())
    lab_freq_ans = {k: round(v / lab_total, 2) for k, v in lab_count.items()}
    pred_freq_ans = {k: round(v / pred_total, 2) for k, v in pred_count.items()}

    lab_freq, pred_freq = class_label_distribution(labels, predictions)
    assert lab_freq == lab_freq_ans
    assert pred_freq == pred_freq_ans

    lab_freq, pred_freq = class_label_distribution(auxiliary_inputs=auxiliary_inputs)
    assert lab_freq == lab_freq_ans
    assert pred_freq == pred_freq_ans

    lab_freq, pred_freq = class_label_distribution(labels, predictions, class_names=class_names)
    for c in lab_freq:
        assert c in class_names.values()
    for c in pred_freq:
        assert c in class_names.values()


def test_get_sorted_bbox_count_idxs():
    sorted_lab, sorted_pred = get_sorted_bbox_count_idxs(labels, predictions)

    assert len(sorted_lab) == len(labels)
    assert len(sorted_pred) == len(predictions)

    # assert sorted by number of bboxes
    prev = float("inf")
    for i, _ in sorted_lab:
        assert len(labels[i]["labels"]) <= prev
        prev = len(labels[i]["labels"])

    prev = float("inf")
    for i, _ in sorted_pred:
        total = 0
        for c in predictions[i]:
            total += len(c)
        assert total <= prev
        prev = total


def test_get_class_confusion_matrix():
    auxiliary_inputs = _get_valid_inputs_for_compute_scores(ALPHA, labels, predictions)
    class_confusion_matrix = _get_class_confusion_matrix(auxiliary_inputs)

    total_TP = total_FP = total_FN = 0
    for c in class_confusion_matrix.keys():
        total_TP += class_confusion_matrix[c]["TP"]
        total_FP += class_confusion_matrix[c]["FP"]
        total_FN += class_confusion_matrix[c]["FN"]

    total_preds = 0
    for p in predictions:
        for c in p:
            total_preds += len(c)

    total_labs = 0
    for l in labels:
        total_labs += len(l["labels"])

    # total TP + FP should equal to total number of predictions
    assert total_TP + total_FP == total_preds
    # total TP + FP + FN should be less than sum of labels and predictions
    assert total_TP + total_FP + total_FN <= total_preds + total_labs

    # test with a dummy example
    lab1 = {
        "bboxes": np.array(
            [
                [1, 1, 10, 15],  # FN(0)
                [20, 22, 30, 31],
                [40, 51, 40, 51],
                [50, 62, 50, 61],  # FN(1)
                [60, 72, 60, 71],  # FN(1)
            ]
        ),
        "labels": np.array([0, 1, 0, 1, 1]),
    }
    pred1 = [
        np.array(
            [[125, 130, 130, 140, 0.95], [40, 50, 40, 51, 0.95], [50, 60, 50, 60, 0.85]]
        ),  # 1 * TP(0), 2 * FP(0)
        np.array([[20, 20, 30, 30, 0.95], [0, 5, 0, 5, 0.95]]),  # 1 * TP(1) 1 * FP(1)
    ]

    dummy_labels = [lab1]
    dummy_predictions = [pred1]
    auxiliary_inputs = _get_valid_inputs_for_compute_scores(ALPHA, dummy_labels, dummy_predictions)
    confusion_matrix = _get_class_confusion_matrix(auxiliary_inputs)

    # from inspection, we know the confusion matrix should be:
    assert confusion_matrix[0]["TP"] == 1
    assert confusion_matrix[0]["FP"] == 2
    assert confusion_matrix[0]["FN"] == 1
    assert confusion_matrix[1]["TP"] == 1
    assert confusion_matrix[1]["FP"] == 1
    assert confusion_matrix[1]["FN"] == 2


def test_get_class_metrics():
    class_metrics = get_class_metrics(labels, predictions, class_names=class_names)
    for c in class_metrics.keys():
        assert c in class_names.values()

    for v in class_metrics.values():
        assert v["accuracy"] >= 0 and v["accuracy"] <= 1

    class_to_show = 2
    assert class_to_show <= NUM_CLASSES
    limited_class_names = {str(i): str(chr(97 + i)) for i in range(class_to_show)}
    limited_class_metrics = get_class_metrics(labels, predictions, class_names=limited_class_names)
    assert len(limited_class_metrics) == class_to_show


def test_plot_class_size_distributions(monkeypatch):
    monkeypatch.setattr(plt, "show", lambda: None)
    plot_class_size_distributions(labels, predictions, class_names=class_names)

    plot_class_size_distributions(labels, predictions, class_names=class_names, class_to_show=3)


def test_plot_class_distribution(monkeypatch):
    monkeypatch.setattr(plt, "show", lambda: None)
    plot_class_distribution(labels, predictions, class_names=class_names)


@pytest.mark.usefixtures("generate_single_image_file")
def test_visualize(monkeypatch, generate_single_image_file):
    monkeypatch.setattr(plt, "show", lambda: None)

    arr = np.random.randint(low=0, high=256, size=(300, 300, 3), dtype=np.uint8)
    visualize(arr)

    img = Image.fromarray(arr, mode="RGB")
    visualize(img)

    visualize(img, save_path="./fake_path.pdf")
    assert os.path.exists("./fake_path.pdf")

    visualize(img, save_path="./fake_path_no_ext")
    assert os.path.exists("./fake_path_no_ext.png")

    visualize(img, save_path="./fake_path.ps")
    assert os.path.exists("./fake_path.ps")

    visualize(img, save_path="./fake.path.pdf")
    assert os.path.exists("./fake.path.pdf")

    visualize(generate_single_image_file, label=labels[0], prediction=predictions[0])
    visualize(generate_single_image_file, label=None, prediction=predictions[0])
    visualize(generate_single_image_file, label=labels[0], prediction=None)
    visualize(generate_single_image_file, label=None, prediction=None)

    visualize(generate_single_image_file, label=None, prediction=predictions[0], overlay=False)
    visualize(generate_single_image_file, label=labels[0], prediction=None, overlay=False)
    visualize(generate_single_image_file, label=None, prediction=None, overlay=False)

    visualize(
        generate_single_image_file,
        label=labels[0],
        prediction=predictions[0],
        prediction_threshold=0.99,
        overlay=False,
    )

    visualize(
        generate_single_image_file,
        label=labels[0],
        prediction=predictions[0],
        prediction_threshold=0.99,
        class_names=class_names,
        overlay=False,
    )


def test_has_labels_overlap():
    bboxes = np.array(
        [
            [359.0, 146.0, 472.0, 360.0],
            [340.0, 22.0, 494.0, 323.0],
            [472.0, 173.0, 508.0, 221.0],
            [486.0, 183.0, 517.0, 218.0],
            [359.0, 144.0, 470.0, 358.0],
            [340.0, 22.0, 494.0, 323.0],
        ]
    )
    label_classes = [0, 1, 2, 3, 2, 1]
    is_overlaps = _has_overlap(bboxes, label_classes)
    expected_res = np.array([True, False, False, False, True, False])
    assert np.array_equal(is_overlaps, expected_res)


@pytest.mark.parametrize("overlapping_label_check", [True, False])
def test_swap_overlap_labels(overlapping_label_check):
    prediction = predictions[3].copy()
    label = labels[3].copy()
    label["bboxes"] = np.append(label["bboxes"], [label["bboxes"][-1]], axis=0)
    label["labels"] = np.append(label["labels"], (label["labels"][-1] + 1) % 10)
    score = get_label_quality_scores(
        [label], [prediction], overlapping_label_check=overlapping_label_check
    )[0]
    if overlapping_label_check:
        assert score < 0.06
    else:
        assert score < 0.08


@pytest.mark.parametrize("overlapping_label_check", [True, False])
def test_swap_only_overlap_labels(overlapping_label_check):
    prediction = predictions[3].copy()
    label = labels[3].copy()
    label["bboxes"] = np.append(label["bboxes"], [label["bboxes"][-1]], axis=0)
    label["labels"] = np.append(label["labels"], (label["labels"][-1] + 1) % 10)
    score = compute_swap_box_scores(
        labels=[label], predictions=[prediction], overlapping_label_check=overlapping_label_check
    )[0]
    if overlapping_label_check:
        assert np.allclose(score, np.array([0.88, 1.0, 0.95, 0.96, 1.0, 0.0, 0.0]), atol=1e-2)
    else:
        assert np.allclose(score, np.array([0.88, 1.0, 0.95, 0.96, 1.0, 0.88, 0.0]), atol=1e-2)


@pytest.mark.parametrize("overlapping_label_check", [True, False])
def test_find_label_issues_overlapping_labels(overlapping_label_check):
    bboxes = np.array(
        [
            [359.0, 146.0, 472.0, 360.0],
            [340.0, 22.0, 494.0, 323.0],
            [472.0, 173.0, 508.0, 221.0],
            [486.0, 183.0, 517.0, 218.0],
            [359.0, 144.0, 470.0, 358.0],
            [340.0, 22.0, 494.0, 323.0],
        ]
    )
    label_classes = np.array([0, 1, 1, 1, 1, 1])
    perfect_pred = [[], []]
    for i in range(0, len(label_classes)):
        perfect_pred[label_classes[i]].append(list(bboxes[i]) + [0.95])
    prediction = [np.array(p) for p in perfect_pred]
    prediction = np.array(prediction, dtype=object)
    label = {"bboxes": bboxes, "labels": label_classes}
    is_issue = find_label_issues(
        [label], [prediction], overlapping_label_check=overlapping_label_check
    )[0]
    if overlapping_label_check:
        assert is_issue == True
    else:
        assert is_issue == False


def test_badloc_low_probability_threshold():
    prediction = predictions[3].copy()
    label = labels[3].copy()
    label["bboxes"] = np.append(label["bboxes"], [label["bboxes"][-1]], axis=0)
    label["labels"] = np.append(label["labels"], (label["labels"][-1] + 1) % 10)
    score = compute_badloc_box_scores(
        labels=[label], predictions=[prediction], low_probability_threshold=1.0
    )[0]
    assert np.allclose(score, np.ones_like(score), atol=1e-2)


def test_overlooked_high_probability_threshold():
    prediction = predictions[3].copy()
    label = labels[3].copy()
    label["bboxes"] = np.append(label["bboxes"], [label["bboxes"][-1]], axis=0)
    label["labels"] = np.append(label["labels"], (label["labels"][-1] + 1) % 10)
    score = compute_overlooked_box_scores(
        labels=[label], predictions=[prediction], high_probability_threshold=1.0
    )[0]
    assert np.isnan(score).all()


def test_swap_high_probability_threshold():
    prediction = predictions[3].copy()
    label = labels[3].copy()
    label["bboxes"] = np.append(label["bboxes"], [label["bboxes"][-1]], axis=0)
    label["labels"] = np.append(label["labels"], (label["labels"][-1] + 1) % 10)
    score = compute_swap_box_scores(
        labels=[label], predictions=[prediction], high_probability_threshold=1.0
    )[0]
    assert np.allclose(score, np.array([1.0, 1.0, 1.0, 1.0, 1.0, 0.0, 0.0]), atol=1e-2)

    # test swap score does not trigger with low probability
    low_prob = 0.73
    prediction = predictions[3].copy()
    for i in range(len(prediction)):
        for j in range(len(prediction[i])):
            if len(prediction[i][j]) > 0:
                prediction[i][j][-1] = low_prob
    label = labels[3].copy()
    label["bboxes"] = np.append(label["bboxes"], [label["bboxes"][-1]], axis=0)
    label["labels"] = np.append(label["labels"], (label["labels"][-1] + 1) % 10)
    score = compute_swap_box_scores(
        labels=[label],
        predictions=[prediction],
        high_probability_threshold=0.99,
        overlapping_label_check=False,
    )[0]
    assert np.allclose(score, np.array([1.0, 1.0, 1.0, 1.0, 1.0, 1.0, 1.0]), atol=1e-2)

    # test overlapping label check ignores all probability of predicted boxes
    score = compute_swap_box_scores(
        labels=[label],
        predictions=[prediction],
        high_probability_threshold=0.99,
        overlapping_label_check=True,
    )[0]
    assert np.allclose(score, np.array([1.0, 1.0, 1.0, 1.0, 1.0, 0.0, 0.0]), atol=1e-2)


def test_invalid_method_raises_value_error():
    with pytest.raises(ValueError) as error:
        method = "invalid_method"
        scores = _compute_label_quality_scores(labels, predictions, method=method)


@pytest.mark.parametrize("return_false_negative", [True, False])
def test_calculate_true_positives_false_positives(return_false_negative):
    num_classes = len(predictions[0])
    num_images = len(predictions)
    pool = Pool(1)
    iou_threshold = 0.5
    counter_dict = defaultdict(Counter)

    for class_num in range(num_classes):
        pred_bboxes, lab_bboxes = _filter_by_class(labels, predictions, class_num)
        tpfp = pool.starmap(
            _calculate_true_positives_false_positives,
            zip(
                pred_bboxes,
                lab_bboxes,
                [iou_threshold for _ in range(num_images)],
                [return_false_negative for _ in range(num_images)],
            ),
        )
        for j, tpfp_j in enumerate(tpfp):
            for k, tpfp_k in enumerate(tpfp_j):
                counter_dict[class_num][k] += np.sum(tpfp_k)
    lab_empty = np.array([], dtype=np.float32)
    pred_bboxes = np.array([[1, 1, 5, 5]])
    lab_bboxes = np.array([[1, 1, 6, 6], [3, 3, 8, 8]])
    if return_false_negative:
        assert len(counter_dict[0]) == 3
        assert counter_dict[0][2] == 2

        (
            true_positives,
            false_positives,
            false_negatives,
        ) = _calculate_true_positives_false_positives(
            pred_bboxes, lab_bboxes, iou_threshold=0.5, return_false_negative=return_false_negative
        )
        expected_false_negatives = np.array([[0.0, 1.0]])
        np.testing.assert_array_equal(false_negatives, expected_false_negatives)
        (
            true_positives,
            false_positives,
            false_negatives,
        ) = _calculate_true_positives_false_positives(
            pred_bboxes, lab_empty, iou_threshold=0.5, return_false_negative=return_false_negative
        )
        assert len(false_negatives) == 0

    else:
        assert len(counter_dict[0]) == 2
        (
            true_positives,
            false_positives,
        ) = _calculate_true_positives_false_positives(
            pred_bboxes, lab_empty, iou_threshold=0.5, return_false_negative=return_false_negative
        )
        expected_false_positives = np.array([[1.0]])
        np.testing.assert_array_equal(expected_false_positives, false_positives)
    assert counter_dict[4][0] == 5
    assert counter_dict[0][1] == 4<|MERGE_RESOLUTION|>--- conflicted
+++ resolved
@@ -52,12 +52,7 @@
     bounding_box_size_distribution,
     class_label_distribution,
     get_sorted_bbox_count_idxs,
-<<<<<<< HEAD
-    get_class_metrics,
-    plot_class_size_distributions,
-=======
     object_counts_per_image,
->>>>>>> 09d95dc4
     plot_class_distribution,
     plot_class_size_distributions,
     visualize,
